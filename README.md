--- conflicted
+++ resolved
@@ -126,12 +126,9 @@
 run_torax --config='examples/basic_config.py'
 ```
 
-<<<<<<< HEAD
-Simulation progress is shown by a terminal progress bar indicating the current time and percentage completed.
-=======
+
 Simulation progress is shown by a terminal progress bar indicating the current
 time and percentage completed.
->>>>>>> 768e2920
 
 To run more involved, ITER-inspired simulations, run:
 
