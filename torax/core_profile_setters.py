--- conflicted
+++ resolved
@@ -451,7 +451,6 @@
   )
 
 
-<<<<<<< HEAD
 def _calculate_psi_value_constraint_from_vloop(
     dt: array_typing.ScalarFloat,
     theta: array_typing.ScalarFloat,
@@ -466,10 +465,21 @@
   return psi_lcfs_t + theta_weighted_vloop_lcfs * dt
 
 
-def _init_psi_and_current(
-=======
+def _calculate_psi_value_constraint_from_vloop(
+    dt: array_typing.ScalarFloat,
+    theta: array_typing.ScalarFloat,
+    vloop_lcfs_t: array_typing.ScalarFloat,
+    vloop_lcfs_t_plus_dt: array_typing.ScalarFloat,
+    psi_lcfs_t: array_typing.ScalarFloat,
+) -> jax.Array:
+  """Calculates the value constraint on the poloidal flux for the next time step from loop voltage."""
+  theta_weighted_vloop_lcfs = (
+      theta * vloop_lcfs_t + (1 - theta) * vloop_lcfs_t_plus_dt
+  )
+  return psi_lcfs_t + theta_weighted_vloop_lcfs * dt
+
+
 def _init_psi_psidot_and_current(
->>>>>>> 13d10de1
     static_runtime_params_slice: runtime_params_slice.StaticRuntimeParamsSlice,
     dynamic_runtime_params_slice: runtime_params_slice.DynamicRuntimeParamsSlice,
     geo: geometry.Geometry,
@@ -496,13 +506,10 @@
   Returns:
     Refined core profiles.
   """
-<<<<<<< HEAD
   use_vloop_bc = (
       dynamic_runtime_params_slice.profile_conditions.use_vloop_lcfs_boundary_condition
   )
 
-  # Case 1: retrieving psi from the profile conditions, using the prescribed profile and Ip_tot
-=======
   source_profiles = source_profiles_lib.SourceProfiles(
       j_bootstrap=source_profiles_lib.BootstrapCurrentProfile.zero_profile(geo),
       qei=source_profiles_lib.QeiInfo.zeros(geo),
@@ -519,8 +526,7 @@
       calculated_source_profiles=source_profiles,
   )
 
-  # Retrieving psi from the profile conditions.
->>>>>>> 13d10de1
+  # Case 1: retrieving psi from the profile conditions, using the prescribed profile and Ip_tot
   if dynamic_runtime_params_slice.profile_conditions.psi is not None:
     # Calculate the dpsi/drho necessary to achieve the given Ip_tot
     dpsi_drhonorm_edge = _calculate_psi_grad_constraint_from_Ip_tot(
@@ -590,14 +596,9 @@
         dr=geo.drho_norm,
     )
     core_profiles = dataclasses.replace(core_profiles, psi=psi)
-<<<<<<< HEAD
 
     # Calculate non-inductive currents
-    currents = _calculate_currents_from_psi(
-        dynamic_runtime_params_slice=dynamic_runtime_params_slice,
-=======
     bootstrap_profile = source_models.j_bootstrap.get_bootstrap(
->>>>>>> 13d10de1
         static_runtime_params_slice=static_runtime_params_slice,
         dynamic_runtime_params_slice=dynamic_runtime_params_slice,
         geo=geo,
@@ -618,17 +619,7 @@
       or dynamic_runtime_params_slice.profile_conditions.initial_psi_from_j
   ):
     # First calculate currents without bootstrap.
-<<<<<<< HEAD
-    bootstrap = source_profiles_lib.BootstrapCurrentProfile.zero_profile(geo)
-    external_current = source_models.external_current_source(
-        dynamic_runtime_params_slice=dynamic_runtime_params_slice,
-        static_runtime_params_slice=static_runtime_params_slice,
-        geo=geo,
-        core_profiles=core_profiles,
-    )
-=======
     external_current = sum(source_profiles.psi.values())
->>>>>>> 13d10de1
     currents = _prescribe_currents(
         bootstrap_profile=source_profiles.j_bootstrap,
         external_current=external_current,
@@ -672,14 +663,11 @@
     raise ValueError('Cannot compute psi for given config.')
 
   core_profiles = dataclasses.replace(
-<<<<<<< HEAD
       core_profiles,
       psi=psi,
       currents=currents,
       vloop_lcfs=dynamic_runtime_params_slice.profile_conditions.vloop_lcfs,
   )
-=======
-      core_profiles, psi=psi, currents=currents)
   bootstrap_profile = source_models.j_bootstrap.get_bootstrap(
       dynamic_runtime_params_slice=dynamic_runtime_params_slice,
       static_runtime_params_slice=static_runtime_params_slice,
@@ -700,7 +688,6 @@
   )
   psidot_cell_var = dataclasses.replace(core_profiles.psidot, value=psidot)
   core_profiles = dataclasses.replace(core_profiles, psidot=psidot_cell_var)
->>>>>>> 13d10de1
 
   return core_profiles
 
@@ -795,7 +782,6 @@
       source_models,
   )
 
-<<<<<<< HEAD
   # psidot calculated here with phibdot=0 in geo, since this is initial
   # conditions and we don't yet have information on geo_t_plus_dt for the
   # phibdot calculation.
@@ -815,8 +801,6 @@
       vloop_lcfs=psidot.face_value()[-1],
   )
 
-=======
->>>>>>> 13d10de1
   # Set psi as source of truth and recalculate jtot, q, s
   return physics.update_jtot_q_face_s_face(
       geo=geo,
