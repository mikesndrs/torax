# Copyright 2024 DeepMind Technologies Limited
#
# Licensed under the Apache License, Version 2.0 (the "License");
# you may not use this file except in compliance with the License.
# You may obtain a copy of the License at
#
#     http://www.apache.org/licenses/LICENSE-2.0
#
# Unless required by applicable law or agreed to in writing, software
# distributed under the License is distributed on an "AS IS" BASIS,
# WITHOUT WARRANTIES OR CONDITIONS OF ANY KIND, either express or implied.
# See the License for the specific language governing permissions and
# limitations under the License.

"""Classes for representing the problem geometry."""


from __future__ import annotations

from collections.abc import Sequence
import dataclasses
import enum

import chex
import jax
import jax.numpy as jnp
import numpy as np
<<<<<<< HEAD
import scipy
from torax import array_typing
from torax import constants
from torax import interpolated_param
from torax import jax_utils
from torax.geometry import geometry_loader
from torax.torax_imastools.equilibrium import geometry_from_IMAS


@chex.dataclass(frozen=True)
class Grid1D:
  """Data structure defining a 1-D grid of cells with faces.

  Construct via `construct` classmethod.

  Attributes:
    nx: Number of cells.
    dx: Distance between cell centers.
    face_centers: Coordinates of face centers.
    cell_centers: Coordinates of cell centers.
  """

  nx: int
  dx: float
  face_centers: chex.Array
  cell_centers: chex.Array

  def __post_init__(self):
    jax_utils.assert_rank(self.nx, 0)
    jax_utils.assert_rank(self.dx, 0)
    jax_utils.assert_rank(self.face_centers, 1)
    jax_utils.assert_rank(self.cell_centers, 1)

  def __eq__(self, other: Grid1D) -> bool:
    return (
        self.nx == other.nx
        and self.dx == other.dx
        and np.array_equal(self.face_centers, other.face_centers)
        and np.array_equal(self.cell_centers, other.cell_centers)
    )

  def __hash__(self) -> int:
    return hash((self.nx, self.dx))

  @classmethod
  def construct(cls, nx: int, dx: float) -> Grid1D:
    """Constructs a Grid1D.

    Args:
      nx: Number of cells.
      dx: Distance between cell centers.

    Returns:
      grid: A Grid1D with the remaining fields filled in.
    """

    # Note: nx needs to be an int so that the shape `nx + 1` is not a Jax
    # tracer.

    return Grid1D(
        nx=nx,
        dx=dx,
        face_centers=np.linspace(0, nx * dx, nx + 1),
        cell_centers=np.linspace(dx * 0.5, (nx - 0.5) * dx, nx),
    )
=======
from torax.torax_pydantic import torax_pydantic
>>>>>>> 07583f19


def face_to_cell(face: chex.Array) -> chex.Array:
  """Infers cell values corresponding to a vector of face values.

  Simply a linear interpolation between face values.

  Args:
    face: An array containing face values.

  Returns:
    cell: An array containing cell values.
  """

  return 0.5 * (face[:-1] + face[1:])


@enum.unique
class GeometryType(enum.IntEnum):
  """Integer enum for geometry type.

  This type can be used within JAX expressions to access the geometry type
  without having to call isinstance.
  """

  CIRCULAR = 0
  CHEASE = 1
  FBT = 2
  EQDSK = 3
  IMAS = 4


# pylint: disable=invalid-name


@chex.dataclass(frozen=True)
class Geometry:
  r"""Describes the magnetic geometry.

  Most users should default to using the StandardGeometry class, whether the
  source of their geometry comes from CHEASE, MEQ, EQDSK, etc.

  Properties work for both 1D radial arrays and 2D stacked arrays where the
  leading dimension is time.

  Attributes:
    geometry_type: Type of geometry model used. See `GeometryType` for options.
    torax_mesh: `Grid1D` object representing the radial mesh used by TORAX.
    Phi: Toroidal magnetic flux at each radial grid point [:math:`\mathrm{Wb}`].
    Phi_face: Toroidal magnetic flux at each radial face [:math:`\mathrm{Wb}`].
    Rmaj: Tokamak major radius (geometric center) [:math:`\mathrm{m}`].
    Rmin: Tokamak minor radius [:math:`\mathrm{m}`].
    B0: Vacuum toroidal magnetic field on axis [:math:`\mathrm{T}`].
    volume: Plasma volume enclosed by each flux surface on cell grid
      [:math:`\mathrm{m}^3`].
    volume_face: Plasma volume enclosed by each flux surface on face grid
      [:math:`\mathrm{m}^3`].
    area: Poloidal cross-sectional area of each flux surface on cell grid
      [:math:`\mathrm{m}^2`].
    area_face: Poloidal cross-sectional area of each flux surface on face grid
      [:math:`\mathrm{m}^2`].
    vpr: Derivative of plasma volume enclosed by each flux surface with respect
      to the normalized toroidal flux coordinate rho_norm on cell grid
      [:math:`\mathrm{m}^3`].
    vpr_face: Derivative of plasma volume enclosed by each flux surface with
      respect to the normalized toroidal flux coordinate rho_face_norm, on face
      grid [:math:`\mathrm{m}^3`].
    spr: Derivative of plasma surface area enclosed by each flux surface, with
      respect to the normalized toroidal flux coordinate rho_norm on cell grid
      [:math:`\mathrm{m}^2`]. Equal to vpr / (:math:`2 \pi` Rmaj).
    spr_face: Derivative of plasma surface area enclosed by each flux surface,
      with respect to the normalized toroidal flux coordinate rho_face_norm on
      face grid [:math:`\mathrm{m}^2`]. Equal to vpr_face / (:math:`2 \pi`
      Rmaj).
    spr_hires: Derivative of plasma surface area enclosed by each flux surface
      on a higher resolution grid, with respect to the normalized toroidal flux
      coordinate rho_norm. [:math:`\mathrm{m}^2`].
    rho_hires: Toroidal flux coordinate on a higher resolution grid
      [:math:`\mathrm{m}`].
    rho_hires_norm: Normalized toroidal flux coordinate on a higher resolution
      grid [dimensionless].
    g0: Flux surface averaged radial derivative of the plasma volume:
      :math:`\langle \nabla V \rangle` on cell grid [:math:`\mathrm{m}^2`].
    g0_face: Flux surface averaged :math:`\langle \nabla V \rangle` on the faces
      [:math:`\mathrm{m}^2`].
    g1: Flux surface averaged :math:`\langle (\nabla V)^2 \rangle` on cell grid
      [:math:`\mathrm{m}^4`].
    g1_face: Flux surface averaged :math:`\langle (\nabla V)^2 \rangle` on the
      faces [:math:`\mathrm{m}^4`].
    g2: Flux surface averaged :math:`\langle (\nabla V)^2 / R^2 \rangle` on cell
      grid [:math:`\mathrm{m}^2`], where R is the major radius along the flux
      surface being averaged.
    g2_face: Flux surface averaged :math:`\langle (\nabla V)^2 / R^2 \rangle` on
      the faces [:math:`\mathrm{m}^2`].
    g3: Flux surface averaged :math:`\langle 1 / R^2 \rangle` on cell grid
      [:math:`\mathrm{m}^{-2}`].
    g3_face: Flux surface averaged :math:`\langle 1 / R^2 \rangle` on the faces
      [:math:`\mathrm{m}^{-2}`].
    g2g3_over_rhon: Ratio of g2g3 to the normalized toroidal flux coordinate
      rho_norm on cell grid [dimensionless].
    g2g3_over_rhon_face: Ratio of g2g3 to the normalized toroidal flux
      coordinate rho_norm on face grid [dimensionless].
    g2g3_over_rhon_hires: Ratio of g2g3 to the normalized toroidal flux
      coordinate rho_norm on a higher resolution grid [dimensionless].
    F: Toroidal field flux function, :math:`F \equiv RB_\phi` on cell grid,
      where :math:`R` is major radius, and :math:`B_\phi` is the toroidal
      magnetic field [:math:`\mathrm{T m}`].
    F_face: Toroidal field flux function, :math:`F \equiv RB_\phi` on face grid
      [:math:`\mathrm{T m}`].
    F_hires: Toroidal field flux function, :math:`F \equiv RB_\phi` on the high
      resolution grid [:math:`\mathrm{T m}`].
    Rin: Radius of the flux surface at the inboard side at midplane
      [:math:`\mathrm{m}`] on cell grid. Inboard side is defined as the minimum
      radial extent of the flux surface.
    Rin_face: Radius of the flux surface at the inboard side at midplane
      [:math:`\mathrm{m}`] on face grid.
    Rout: Radius of the flux surface at the outboard side at midplane
      [:math:`\mathrm{m}`] on cell grid. Outboard side is defined as the maximum
      radial extent of the flux surface.
    Rout_face: Radius of the flux surface at the outboard side at midplane
      [:math:`\mathrm{m}`] on face grid.
    delta_face: Average of upper and lower triangularity of each flux surface at
      the faces [dimensionless]. Upper triangularity is defined as (Rmaj_local -
      R_upper) / Rmin_local, where Rmaj_local = (Rout+Rin)/2, Rmin_local =
      (Rout-Rin)/2, and R_upper is the radial location of the upper extent of
      the flux surface. Lower triangularity is defined as (Rmaj_local - R_lower)
      / Rmin_local, where R_lower is the radial location of the lower extent of
      the flux surface.
    elongation: Plasma elongation profile on cell grid [dimensionless].
      Elongation is defined as (Z_upper - Z_lower) / (2.0 * Rmin_local), where
      Z_upper and Z_lower are the Z coordinates of the upper and lower extent of
      the flux surface.
    elongation_face: Plasma elongation profile on face grid [dimensionless].
    Phibdot: Time derivative of the toroidal magnetic flux
      [:math:`\mathrm{Wb/s}`]. Calculated across a time interval using ``Phi``
      from the Geometry objects at time t and t + dt. See
      ``torax.orchestration.step_function`` for more details.
    _z_magnetic_axis: Vertical position of the magnetic axis
      [:math:`\mathrm{m}`].
  """

  geometry_type: GeometryType
  torax_mesh: torax_pydantic.Grid1D
  Phi: chex.Array
  Phi_face: chex.Array
  Rmaj: chex.Array
  Rmin: chex.Array
  B0: chex.Array
  volume: chex.Array
  volume_face: chex.Array
  area: chex.Array
  area_face: chex.Array
  vpr: chex.Array
  vpr_face: chex.Array
  spr: chex.Array
  spr_face: chex.Array
  delta_face: chex.Array
  elongation: chex.Array
  elongation_face: chex.Array
  g0: chex.Array
  g0_face: chex.Array
  g1: chex.Array
  g1_face: chex.Array
  g2: chex.Array
  g2_face: chex.Array
  g3: chex.Array
  g3_face: chex.Array
  g2g3_over_rhon: chex.Array
  g2g3_over_rhon_face: chex.Array
  g2g3_over_rhon_hires: chex.Array
  F: chex.Array
  F_face: chex.Array
  F_hires: chex.Array
  Rin: chex.Array
  Rin_face: chex.Array
  Rout: chex.Array
  Rout_face: chex.Array
  spr_hires: chex.Array
  rho_hires_norm: chex.Array
  rho_hires: chex.Array
  Phibdot: chex.Array
  _z_magnetic_axis: chex.Array | None

  @property
  def q_correction_factor(self) -> chex.Numeric:
    """Ad-hoc fix for non-physical circular geometry model.

    Set such that q(r=a) = 3 for standard ITER parameters.
    """
    return jnp.where(
        self.geometry_type == GeometryType.CIRCULAR.value,
        1.25,
        1,
    )

  @property
  def rho_norm(self) -> chex.Array:
    r"""Normalized toroidal flux coordinate on cell grid [dimensionless]."""
    return self.torax_mesh.cell_centers

  @property
  def rho_face_norm(self) -> chex.Array:
    r"""Normalized toroidal flux coordinate on face grid [dimensionless]."""
    return self.torax_mesh.face_centers

  @property
  def drho_norm(self) -> chex.Array:
    r"""Grid size for rho_norm [dimensionless]."""
    return jnp.array(self.torax_mesh.dx)

  @property
  def rho_face(self) -> chex.Array:
    r"""Toroidal flux coordinate on face grid :math:`\mathrm{m}`."""
    return self.rho_face_norm * jnp.expand_dims(self.rho_b, axis=-1)

  @property
  def rho(self) -> chex.Array:
    r"""Toroidal flux coordinate on cell grid :math:`\mathrm{m}`.

    The toroidal flux coordinate is defined as
    :math:`\rho=\sqrt{\frac{\Phi}{\pi B_0}}`, where :math:`\Phi` is the
    toroidal flux enclosed by the flux surface, and :math:`B_0` the magnetic
    field on the magnetic axis.
    """
    return self.rho_norm * jnp.expand_dims(self.rho_b, axis=-1)

  @property
  def rmid(self) -> chex.Array:
    """Midplane radius of the plasma [m], defined as (Rout-Rin)/2."""
    return (self.Rout - self.Rin) / 2

  @property
  def rmid_face(self) -> chex.Array:
    """Midplane radius of the plasma on the face grid [m]."""
    return (self.Rout_face - self.Rin_face) / 2

  @property
  def drho(self) -> chex.Array:
    """Grid size for rho [m]."""
    return self.drho_norm * self.rho_b

  @property
  def rho_b(self) -> chex.Array:
    """Toroidal flux coordinate [m] at boundary (LCFS)."""
    return jnp.sqrt(self.Phib / np.pi / self.B0)

  @property
  def Phib(self) -> chex.Array:
    r"""Toroidal flux at boundary (LCFS) :math:`\mathrm{Wb}`."""
    return self.Phi_face[..., -1]

  @property
  def g1_over_vpr(self) -> chex.Array:
    r"""g1/vpr [:math:`\mathrm{m}`]."""
    return self.g1 / self.vpr

  @property
  def g1_over_vpr2(self) -> chex.Array:
    r"""g1/vpr**2 [:math:`\mathrm{m}^{-2}`]."""
    return self.g1 / self.vpr**2

  @property
  def g0_over_vpr_face(self) -> jax.Array:
    """g0_face/vpr_face [:math:`m^{-1}`], equal to 1/rho_b on-axis."""
    # Calculate the bulk of the array (excluding the first element)
    # to avoid division by zero.
    bulk = self.g0_face[..., 1:] / self.vpr_face[..., 1:]
    first_element = jnp.ones_like(self.rho_b) / self.rho_b
    # Concatenate to handle both 1D (no leading dim) and 2D cases
    return jnp.concatenate(
        [jnp.expand_dims(first_element, axis=-1), bulk], axis=-1
    )

  @property
  def g1_over_vpr_face(self) -> jax.Array:
    r"""g1_face/vpr_face [:math:`\mathrm{m}`]. Zero on-axis."""
    bulk = self.g1_face[..., 1:] / self.vpr_face[..., 1:]
    first_element = jnp.zeros_like(self.rho_b)
    return jnp.concatenate(
        [jnp.expand_dims(first_element, axis=-1), bulk], axis=-1
    )

  @property
  def g1_over_vpr2_face(self) -> jax.Array:
    """g1_face/vpr_face**2 [:math:`m^{-2}`], equal to 1/rho_b**2 on-axis."""
    bulk = self.g1_face[..., 1:] / self.vpr_face[..., 1:] ** 2
    first_element = jnp.ones_like(self.rho_b) / self.rho_b**2
    return jnp.concatenate(
        [jnp.expand_dims(first_element, axis=-1), bulk], axis=-1
    )

  def z_magnetic_axis(self) -> chex.Numeric:
    """z position of magnetic axis [m]."""
    z_magnetic_axis = self._z_magnetic_axis
    if z_magnetic_axis is not None:
      return z_magnetic_axis
    else:
      raise ValueError('Geometry does not have a z magnetic axis.')


def stack_geometries(geometries: Sequence[Geometry]) -> Geometry:
  """Batch together a sequence of geometries.

  Args:
    geometries: A sequence of geometries to stack. The geometries must have the
      same mesh, geometry type.

  Returns:
    A Geometry object, where each array attribute has an additional
    leading axis (e.g. for the time dimension) compared to each Geometry in
    the input sequence.
  """
  if not geometries:
    raise ValueError('No geometries provided.')
  # Ensure that all geometries have same mesh and are of same type.
  first_geo = geometries[0]
  torax_mesh = first_geo.torax_mesh
  geometry_type = first_geo.geometry_type
  for geometry in geometries[1:]:
    if geometry.torax_mesh != torax_mesh:
      raise ValueError('All geometries must have the same mesh.')
    if geometry.geometry_type != geometry_type:
      raise ValueError('All geometries must have the same geometry type.')

  stacked_data = {}
  for field in dataclasses.fields(first_geo):
    field_name = field.name
    field_value = getattr(first_geo, field_name)
    # Stack stackable fields. Save first geo's value for non-stackable fields.
    if isinstance(field_value, chex.Array):
      field_values = [getattr(geo, field_name) for geo in geometries]
      stacked_data[field_name] = jnp.stack(field_values)
    else:
      stacked_data[field_name] = field_value
  # Create a new object with the stacked data with the same class (i.e.
  # could be child classes of Geometry)
  return first_geo.__class__(**stacked_data)


def update_geometries_with_Phibdot(
    *,
    dt: chex.Numeric,
    geo_t: Geometry,
    geo_t_plus_dt: Geometry,
) -> tuple[Geometry, Geometry]:
  """Update Phibdot in the geometry dataclasses used in the time interval.

  Phibdot is used in calc_coeffs to calcuate terms related to time-dependent
  geometry. It should be set to be the same for geo_t and geo_t_plus_dt for
  each given time interval. This means that geo_t_plus_dt.Phibdot will not
  necessarily be the same as the geo_t.Phibdot at the next time step.

  Args:
    dt: Time step duration.
    geo_t: The geometry of the torus during this time step of the simulation.
    geo_t_plus_dt: The geometry of the torus during the next time step of the
      simulation.

  Returns:
    Tuple containing:
      - The geometry of the torus during this time step of the simulation.
      - The geometry of the torus during the next time step of the simulation.
  """
  Phibdot = (geo_t_plus_dt.Phib - geo_t.Phib) / dt
  geo_t = dataclasses.replace(geo_t, Phibdot=Phibdot)
  geo_t_plus_dt = dataclasses.replace(geo_t_plus_dt, Phibdot=Phibdot)
  return geo_t, geo_t_plus_dt<|MERGE_RESOLUTION|>--- conflicted
+++ resolved
@@ -25,75 +25,7 @@
 import jax
 import jax.numpy as jnp
 import numpy as np
-<<<<<<< HEAD
-import scipy
-from torax import array_typing
-from torax import constants
-from torax import interpolated_param
-from torax import jax_utils
-from torax.geometry import geometry_loader
-from torax.torax_imastools.equilibrium import geometry_from_IMAS
-
-
-@chex.dataclass(frozen=True)
-class Grid1D:
-  """Data structure defining a 1-D grid of cells with faces.
-
-  Construct via `construct` classmethod.
-
-  Attributes:
-    nx: Number of cells.
-    dx: Distance between cell centers.
-    face_centers: Coordinates of face centers.
-    cell_centers: Coordinates of cell centers.
-  """
-
-  nx: int
-  dx: float
-  face_centers: chex.Array
-  cell_centers: chex.Array
-
-  def __post_init__(self):
-    jax_utils.assert_rank(self.nx, 0)
-    jax_utils.assert_rank(self.dx, 0)
-    jax_utils.assert_rank(self.face_centers, 1)
-    jax_utils.assert_rank(self.cell_centers, 1)
-
-  def __eq__(self, other: Grid1D) -> bool:
-    return (
-        self.nx == other.nx
-        and self.dx == other.dx
-        and np.array_equal(self.face_centers, other.face_centers)
-        and np.array_equal(self.cell_centers, other.cell_centers)
-    )
-
-  def __hash__(self) -> int:
-    return hash((self.nx, self.dx))
-
-  @classmethod
-  def construct(cls, nx: int, dx: float) -> Grid1D:
-    """Constructs a Grid1D.
-
-    Args:
-      nx: Number of cells.
-      dx: Distance between cell centers.
-
-    Returns:
-      grid: A Grid1D with the remaining fields filled in.
-    """
-
-    # Note: nx needs to be an int so that the shape `nx + 1` is not a Jax
-    # tracer.
-
-    return Grid1D(
-        nx=nx,
-        dx=dx,
-        face_centers=np.linspace(0, nx * dx, nx + 1),
-        cell_centers=np.linspace(dx * 0.5, (nx - 0.5) * dx, nx),
-    )
-=======
 from torax.torax_pydantic import torax_pydantic
->>>>>>> 07583f19
 
 
 def face_to_cell(face: chex.Array) -> chex.Array:
