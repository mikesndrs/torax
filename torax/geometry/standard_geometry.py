# Copyright 2024 DeepMind Technologies Limited
#
# Licensed under the Apache License, Version 2.0 (the "License");
# you may not use this file except in compliance with the License.
# You may obtain a copy of the License at
#
#     http://www.apache.org/licenses/LICENSE-2.0
#
# Unless required by applicable law or agreed to in writing, software
# distributed under the License is distributed on an "AS IS" BASIS,
# WITHOUT WARRANTIES OR CONDITIONS OF ANY KIND, either express or implied.
# See the License for the specific language governing permissions and
# limitations under the License.

"""Classes for representing a standard geometry.

This is a geometry object that is used for most geometries sources
CHEASE, FBT, etc.
"""
<<<<<<< HEAD


from __future__ import annotations
from typing import Any
=======
>>>>>>> 9eee1b9d
from collections.abc import Mapping
import dataclasses
import functools

import chex
import contourpy
import numpy as np
import scipy
from torax import constants
from torax import interpolated_param
from torax import jax_utils
from torax.geometry import geometry
from torax.geometry import geometry_loader
from torax.geometry import geometry_provider
from torax.torax_pydantic import torax_pydantic
<<<<<<< HEAD
from torax.torax_imastools.equilibrium import geometry_from_IMAS
=======
import typing_extensions

>>>>>>> 9eee1b9d
# pylint: disable=invalid-name

_RHO_SMOOTHING_LIMIT = 0.1


@chex.dataclass(frozen=True)
class StandardGeometry(geometry.Geometry):
  r"""Standard geometry object including additional useful attributes, like psi.

  Most instances of Geometry should be of this type.  This class extends
  the base `Geometry` class with attributes that are commonly computed
  from various equilibrium data sources (CHEASE, FBT, EQDSK, etc.).

  Attributes:
    Ip_from_parameters: Boolean indicating whether the total plasma current
      (`Ip_tot`) is determined by the config parameters (True) or read from the
      geometry file (False).
    Ip_profile_face: Plasma current profile on the face grid
      [:math:`\mathrm{A}`].
    psi: 1D poloidal flux profile on the cell grid [:math:`\mathrm{Wb}`].
    psi_from_Ip: Poloidal flux profile on the cell grid  [:math:`\mathrm{Wb}`],
      calculated from the plasma current profile in the geometry file.
    psi_from_Ip_face: Poloidal flux profile on the face grid [Wb], calculated
      from the plasma current profile in the geometry file.
    jtot: Total toroidal current density profile on the cell grid
      [:math:`\mathrm{A/m^2}`].
    jtot_face: Total toroidal current density profile on the face grid
      [:math:`\mathrm{A/m^2}`].
    delta_upper_face: Upper triangularity on the face grid [dimensionless]. See
      `Geometry` docstring for definition of `delta_upper_face`.
    delta_lower_face: Lower triangularity on the face grid [dimensionless]. See
      `Geometry` docstring for definition of `delta_lower_face`.
  """

  Ip_from_parameters: bool
  Ip_profile_face: chex.Array
  psi: chex.Array
  psi_from_Ip: chex.Array
  psi_from_Ip_face: chex.Array
  jtot: chex.Array
  jtot_face: chex.Array
  delta_upper_face: chex.Array
  delta_lower_face: chex.Array


@chex.dataclass(frozen=True)
class StandardGeometryProvider(geometry_provider.TimeDependentGeometryProvider):
  """Values to be interpolated for a Standard Geometry."""

  Ip_from_parameters: bool
  Ip_profile_face: interpolated_param.InterpolatedVarSingleAxis
  psi: interpolated_param.InterpolatedVarSingleAxis
  psi_from_Ip: interpolated_param.InterpolatedVarSingleAxis
  psi_from_Ip_face: interpolated_param.InterpolatedVarSingleAxis
  jtot: interpolated_param.InterpolatedVarSingleAxis
  jtot_face: interpolated_param.InterpolatedVarSingleAxis
  delta_upper_face: interpolated_param.InterpolatedVarSingleAxis
  delta_lower_face: interpolated_param.InterpolatedVarSingleAxis
  elongation: interpolated_param.InterpolatedVarSingleAxis
  elongation_face: interpolated_param.InterpolatedVarSingleAxis

  @functools.partial(jax_utils.jit, static_argnums=0)
  def __call__(self, t: chex.Numeric) -> geometry.Geometry:
    """Returns a Geometry instance at the given time."""
    return self._get_geometry_base(t, StandardGeometry)


@dataclasses.dataclass(frozen=True)
class StandardGeometryIntermediates:
  r"""Holds the intermediate values used to build a StandardGeometry.

  In particular these are the values that are used when interpolating different
  geometries.  These intermediates are typically extracted directly from
  equilibrium solver outputs (like CHEASE, FBT, or EQDSK) and then used to
  construct a `StandardGeometry` instance.

  TODO(b/335204606): Specify the expected COCOS format.
  NOTE: Right now, TORAX does not have a specified COCOS format. Our team is
  working on adding this and updating documentation to make that clear. The
  CHEASE input data is still COCOS 2.

  All inputs are 1D profiles vs normalized rho toroidal (rhon).

  Attributes:
    geometry_type:  The type of geometry being represented (e.g., CHEASE, FBT,
      EQDSK).
    Ip_from_parameters: If True, the Ip is taken from the parameters and the
      values in the Geometry are rescaled to match the new Ip.
    Rmaj: major radius on the magnetic axis in [:math:`\mathrm{m}`].
    Rmin: minor radius (a) in [:math:`\mathrm{m}`].
    B: Toroidal magnetic field on axis [:math:`\mathrm{T}`].
    psi: Poloidal flux profile [:math:`\mathrm{Wb}`].
    Ip_profile: Plasma current profile [:math:`\mathrm{A}`].
    Phi: Toroidal flux profile [:math:`\mathrm{Wb}`].
    Rin: Radius of the flux surface at the inboard side at midplane
      [:math:`\mathrm{m}`]. Inboard side is defined as the innermost radius.
    Rout: Radius of the flux surface at the outboard side at midplane
      [:math:`\mathrm{m}`]. Outboard side is defined as the outermost radius.
    F: Toroidal field flux function (:math:`F = R B_{\phi}`) [:math:`\mathrm{m
      T}`].
    int_dl_over_Bp: :math:`\oint dl/B_p` (field-line contour integral on the
      flux surface) [:math:`\mathrm{m / T}`], where :math:`B_p` is the poloidal
      magnetic field.
    flux_surf_avg_1_over_R2: Flux surface average of :math:`1/R^2`
      [:math:`\mathrm{m^{-2}}`].
    flux_surf_avg_Bp2: Flux surface average of :math:`B_p^2`
      [:math:`\mathrm{T^2}`].
    flux_surf_avg_RBp: Flux surface average of :math:`R B_p` [:math:`\mathrm{m
      T}`].
    flux_surf_avg_R2Bp2: Flux surface average of :math:`R^2 B_p^2`
      [:math:`\mathrm{m^2 T^2}`].
    delta_upper_face: Upper triangularity [dimensionless]. See `Geometry`
      docstring for definition.
    delta_lower_face: Lower triangularity [dimensionless]. See `Geometry`
      docstring for definition.
    elongation: Plasma elongation profile [dimensionless]. See `Geometry`
      docstring for definition.
    vpr:  Profile of dVolume/d(rho_norm), where rho_norm is the normalized
      toroidal flux coordinate [:math:`\mathrm{m^3}`].
    n_rho: Radial grid points (number of cells).
    hires_fac: Grid refinement factor for poloidal flux <--> plasma current
      calculations. Used to create a higher-resolution grid to improve accuracy
      when initializing psi from a plasma current profile.
    z_magnetic_axis: z position of magnetic axis [:math:`\mathrm{m}`].
  """

  geometry_type: geometry.GeometryType
  Ip_from_parameters: bool
  Rmaj: chex.Numeric
  Rmin: chex.Numeric
  B: chex.Numeric
  psi: chex.Array
  Ip_profile: chex.Array
  Phi: chex.Array
  Rin: chex.Array
  Rout: chex.Array
  F: chex.Array
  int_dl_over_Bp: chex.Array
  flux_surf_avg_1_over_R2: chex.Array
  flux_surf_avg_Bp2: chex.Array
  flux_surf_avg_RBp: chex.Array
  flux_surf_avg_R2Bp2: chex.Array
  delta_upper_face: chex.Array
  delta_lower_face: chex.Array
  elongation: chex.Array
  vpr: chex.Array
  n_rho: int
  hires_fac: int
  z_magnetic_axis: chex.Numeric | None

  def __post_init__(self):
    """Extrapolates edge values and smooths near-axis values.

    - Edge extrapolation for a subset of attributes based on a Cubic spline fit.
    - Near-axis smoothing for a subset of attributes based on a Savitzky-Golay
      filter with an appropriate polynominal order based on the attribute.
    """

    # Check if last flux surface is diverted and correct via spline fit if so
    if self.flux_surf_avg_Bp2[-1] < 1e-10:
      # Calculate rhon
      rhon = np.sqrt(self.Phi / self.Phi[-1])

      # Create a lambda function for the Cubic spline fit.
      spline = lambda rho, data, x, bc_type: scipy.interpolate.CubicSpline(
          rho[:-1],
          data[:-1],
          bc_type=bc_type,
      )(x)

      # Decide on the bc_type based on demanding monotonic behaviour of g2.
      # Natural bc_type means no second derivative at the spline edge, and will
      # maintain monotonicity on extrapolation, but not recommended as default.
      flux_surf_avg_Bp2_edge = spline(
          rhon,
          self.flux_surf_avg_Bp2,
          1.0,
          bc_type='not-a-knot',
      )
      int_dl_over_Bp_edge = spline(
          rhon,
          self.int_dl_over_Bp,
          1.0,
          bc_type='not-a-knot',
      )
      g2_edge_ratio = (flux_surf_avg_Bp2_edge * int_dl_over_Bp_edge**2) / (
          self.flux_surf_avg_Bp2[-2] * self.int_dl_over_Bp[-2] ** 2
      )
      if g2_edge_ratio > 1.0:
        bc_type = 'not-a-knot'
      else:
        bc_type = 'natural'
      set_edge = lambda array: spline(rhon, array, 1.0, bc_type)
      self.int_dl_over_Bp[-1] = set_edge(self.int_dl_over_Bp)
      self.flux_surf_avg_Bp2[-1] = set_edge(self.flux_surf_avg_Bp2)
      self.flux_surf_avg_1_over_R2[-1] = set_edge(self.flux_surf_avg_1_over_R2)
      self.flux_surf_avg_RBp[-1] = set_edge(self.flux_surf_avg_RBp)
      self.flux_surf_avg_R2Bp2[-1] = set_edge(self.flux_surf_avg_R2Bp2)
      self.vpr[-1] = set_edge(self.vpr)

    # Near-axis smoothing of quantities with known near-axis trends with rho
    rhon = np.sqrt(self.Phi / self.Phi[-1])
    idx_limit = np.argmin(np.abs(rhon - _RHO_SMOOTHING_LIMIT))

    # Bp goes like rho near-axis. So Bp2 terms are smoothed with order 2,
    # and Bp terms with order 1. vpr also goes like rho near-axis
    self.flux_surf_avg_Bp2[:] = _smooth_savgol(
        self.flux_surf_avg_Bp2, idx_limit, 2
    )
    self.flux_surf_avg_R2Bp2[:] = _smooth_savgol(
        self.flux_surf_avg_R2Bp2, idx_limit, 2
    )
    self.flux_surf_avg_RBp[:] = _smooth_savgol(
        self.flux_surf_avg_RBp, idx_limit, 1
    )
    self.vpr[:] = _smooth_savgol(self.vpr, idx_limit, 1)

  @classmethod
  def from_chease(
      cls,
      geometry_dir: str | None,
      geometry_file: str,
      Ip_from_parameters: bool,
      n_rho: int,
      Rmaj: float,
      Rmin: float,
      B0: float,
      hires_fac: int,
  ) -> typing_extensions.Self:
    """Constructs a StandardGeometryIntermediates from a CHEASE file.

    Args:
      geometry_dir: Directory where to find the CHEASE file describing the
        magnetic geometry. If None, uses the environment variable
        TORAX_GEOMETRY_DIR if available. If that variable is not set and
        geometry_dir is not provided, then it defaults to another dir. See
        implementation.
      geometry_file: CHEASE file name.
      Ip_from_parameters: If True, the Ip is taken from the parameters and the
        values in the Geometry are rescaled to match the new Ip.
      n_rho: Radial grid points (num cells)
      Rmaj: major radius (R) in meters. CHEASE geometries are normalized, so
        this is used as an unnormalization factor.
      Rmin: minor radius (a) in meters
      B0: Toroidal magnetic field on axis [T].
      hires_fac: Grid refinement factor for poloidal flux <--> plasma current
        calculations.

    Returns:
      A StandardGeometry instance based on the input file. This can then be
      used to build a StandardGeometry by passing to `build_standard_geometry`.
    """
    chease_data = geometry_loader.load_geo_data(
        geometry_dir, geometry_file, geometry_loader.GeometrySource.CHEASE
    )

    # Prepare variables from CHEASE to be interpolated into our simulation
    # grid. CHEASE variables are normalized. Need to unnormalize them with
    # reference values poloidal flux and CHEASE-internal-calculated plasma
    # current.
    psiunnormfactor = Rmaj**2 * B0

    # set psi in TORAX units with 2*pi factor
    psi = chease_data['PSIchease=psi/2pi'] * psiunnormfactor * 2 * np.pi
    Ip_chease = chease_data['Ipprofile'] / constants.CONSTANTS.mu0 * Rmaj * B0

    # toroidal flux
    Phi = (chease_data['RHO_TOR=sqrt(Phi/pi/B0)'] * Rmaj) ** 2 * B0 * np.pi

    # midplane radii
    Rin_chease = chease_data['R_INBOARD'] * Rmaj
    Rout_chease = chease_data['R_OUTBOARD'] * Rmaj
    # toroidal field flux function
    F = chease_data['T=RBphi'] * Rmaj * B0

    int_dl_over_Bp = chease_data['Int(Rdlp/|grad(psi)|)=Int(Jdchi)'] * Rmaj / B0
    flux_surf_avg_1_over_R2 = chease_data['<1/R**2>'] / Rmaj**2
    flux_surf_avg_Bp2 = chease_data['<Bp**2>'] * B0**2
    flux_surf_avg_RBp = chease_data['<|grad(psi)|>'] * psiunnormfactor / Rmaj
    flux_surf_avg_R2Bp2 = (
        chease_data['<|grad(psi)|**2>'] * psiunnormfactor**2 / Rmaj**2
    )

    rhon = np.sqrt(Phi / Phi[-1])
    vpr = 4 * np.pi * Phi[-1] * rhon / (F * flux_surf_avg_1_over_R2)

    return cls(
        geometry_type=geometry.GeometryType.CHEASE,
        Ip_from_parameters=Ip_from_parameters,
        Rmaj=np.array(Rmaj),
        Rmin=np.array(Rmin),
        B=np.array(B0),
        psi=psi,
        Ip_profile=Ip_chease,
        Phi=Phi,
        Rin=Rin_chease,
        Rout=Rout_chease,
        F=F,
        int_dl_over_Bp=int_dl_over_Bp,
        flux_surf_avg_1_over_R2=flux_surf_avg_1_over_R2,
        flux_surf_avg_Bp2=flux_surf_avg_Bp2,
        flux_surf_avg_RBp=flux_surf_avg_RBp,
        flux_surf_avg_R2Bp2=flux_surf_avg_R2Bp2,
        delta_upper_face=chease_data['delta_upper'],
        delta_lower_face=chease_data['delta_bottom'],
        elongation=chease_data['elongation'],
        vpr=vpr,
        n_rho=n_rho,
        hires_fac=hires_fac,
        z_magnetic_axis=None,
    )

  @classmethod
  def from_fbt_single_slice(
      cls,
      geometry_dir: str | None,
      LY_object: str | Mapping[str, np.ndarray],
      L_object: str | Mapping[str, np.ndarray],
      Ip_from_parameters: bool = True,
      n_rho: int = 25,
      hires_fac: int = 4,
  ) -> typing_extensions.Self:
    """Returns StandardGeometryIntermediates from a single slice FBT LY file.

    LY and L are FBT data files containing magnetic geometry information.
    The majority of the needed information is in the LY file. The L file
    is only needed to get the normalized poloidal flux coordinate, pQ.

    This method is for cases when the LY file on disk corresponds to a single
    time slice. Either a single time slice or sequence of time slices can be
    provided in the geometry config.

    Args:
      geometry_dir: Directory where to find the FBT file describing the magnetic
        geometry. If None, uses the environment variable TORAX_GEOMETRY_DIR if
        available. If that variable is not set and geometry_dir is not provided,
        then it defaults to another dir. See `load_geo_data` implementation.
      LY_object: File name for LY data, or directly an LY single slice dict.
      L_object: File name for L data, or directly an L dict.
      Ip_from_parameters: If True, then Ip is taken from the config and the
        values in the Geometry are rescaled
      n_rho: Grid resolution used for all TORAX cell variables.
      hires_fac: Grid refinement factor for poloidal flux <--> plasma current
        calculations.

    Returns:
      A StandardGeometryIntermediates instance based on the input slice. This
      can then be used to build a StandardGeometry by passing to
      `build_standard_geometry`.
    """
    if isinstance(LY_object, str):
      LY = geometry_loader.load_geo_data(
          geometry_dir, LY_object, geometry_loader.GeometrySource.FBT
      )
    elif isinstance(LY_object, Mapping):
      LY = LY_object
    else:
      raise ValueError(
          'LY_object must be a string (file path) or a dictionary.'
      )
    if isinstance(L_object, str):
      L = geometry_loader.load_geo_data(
          geometry_dir, L_object, geometry_loader.GeometrySource.FBT
      )
    elif isinstance(L_object, Mapping):
      L = L_object
    else:
      raise ValueError('L_object must be a string (file path) or a dictionary.')

    # Convert any scalar LY values to ndarrays such that validation method works
    for key in LY:
      if not isinstance(LY[key], np.ndarray):
        LY[key] = np.array(LY[key])

    # Raises a ValueError if the data is invalid.
    _validate_fbt_data(LY, L)
    return cls._from_fbt(LY, L, Ip_from_parameters, n_rho, hires_fac)

  @classmethod
  def from_fbt_bundle(
      cls,
      geometry_dir: str | None,
      LY_bundle_object: str | Mapping[str, np.ndarray],
      L_object: str | Mapping[str, np.ndarray],
      LY_to_torax_times: np.ndarray | None,
      Ip_from_parameters: bool = True,
      n_rho: int = 25,
      hires_fac: int = 4,
  ) -> Mapping[float, typing_extensions.Self]:
    """Returns StandardGeometryIntermediates from a bundled FBT LY file.

    LY_bundle_object is an FBT data object containing a bundle of LY geometry
    slices at different times, packaged within a single object (as opposed to
    a sequence of standalone LY files). LY_to_torax_times is a 1D array of
    times, defining the times in the TORAX simulation corresponding to each
    slice in the LY bundle. All times in the LY bundle must be mapped to
    times in TORAX. The LY_bundle_object and L_object can either be file names
    for disk loading, or directly the data dicts.

    Args:
      geometry_dir: Directory where to find the FBT file describing the magnetic
        geometry. If None, uses the environment variable TORAX_GEOMETRY_DIR if
        available. If that variable is not set and geometry_dir is not provided,
        then it defaults to another dir. See `load_geo_data` implementation.
      LY_bundle_object: Either file name for bundled LY data, e.g. as produced
        by liuqe meqlpack, or the data dict itself.
      L_object: Either file name for L data. Assumed to be the same L data for
        all LY slices in the bundle, or the data dict itself.
      LY_to_torax_times: User-provided times which map the times of the LY
        geometry slices to TORAX simulation times. A ValueError is raised if the
        number of array elements doesn't match the length of the LY_bundle array
        data. If None, then times are taken from the LY_bundle_object itself.
      Ip_from_parameters: If True, then Ip is taken from the config and the
        values in the Geometry are rescaled.
      n_rho: Grid resolution used for all TORAX cell variables.
      hires_fac: Grid refinement factor for poloidal flux <--> plasma current
        calculations.

    Returns:
      A mapping from user-provided (or inferred) times to
      StandardGeometryIntermediates instances based on the input slices. This
      can then be used to build a StandardGeometryProvider.
    """

    if isinstance(LY_bundle_object, str):
      LY_bundle = geometry_loader.load_geo_data(
          geometry_dir, LY_bundle_object, geometry_loader.GeometrySource.FBT
      )
    elif isinstance(LY_bundle_object, Mapping):
      LY_bundle = LY_bundle_object
    else:
      raise ValueError(
          'LY_bundle_object must be a string (file path) or a dictionary.'
      )

    if isinstance(L_object, str):
      L = geometry_loader.load_geo_data(
          geometry_dir, L_object, geometry_loader.GeometrySource.FBT
      )
    elif isinstance(L_object, Mapping):
      L = L_object
    else:
      raise ValueError('L_object must be a string (file path) or a dictionary.')

    # Raises a ValueError if the data is invalid.
    _validate_fbt_data(LY_bundle, L)

    if LY_to_torax_times is None:
      LY_to_torax_times = LY_bundle['t']  # ndarray of times
    else:
      if len(LY_to_torax_times) != len(LY_bundle['t']):
        raise ValueError(f"""
            Length of LY_to_torax_times must match length of LY bundle data:
            len(LY_to_torax_times)={len(LY_to_torax_times)},
            len(LY_bundle['t'])={len(LY_bundle['t'])}
            """)

    intermediates = {}
    for idx, t in enumerate(LY_to_torax_times):
      data_slice = cls._get_LY_single_slice_from_bundle(LY_bundle, idx)
      intermediates[t] = cls._from_fbt(
          data_slice, L, Ip_from_parameters, n_rho, hires_fac
      )

    return intermediates

  @classmethod
  def _get_LY_single_slice_from_bundle(
      cls,
      LY_bundle: Mapping[str, np.ndarray],
      idx: int,
  ) -> Mapping[str, np.ndarray]:
    """Returns a single LY slice from a bundled LY file, at index idx."""

    # The keys below are the relevant LY keys for the FBT geometry provider.
    relevant_keys = [
        'rBt',
        'aminor',
        'rgeom',
        'TQ',
        'FB',
        'FA',
        'Q1Q',
        'Q2Q',
        'Q3Q',
        'Q4Q',
        'Q5Q',
        'ItQ',
        'deltau',
        'deltal',
        'kappa',
        'FtPQ',
        'zA',
    ]
    LY_single_slice = {key: LY_bundle[key][..., idx] for key in relevant_keys}
    return LY_single_slice

  @classmethod
  def _from_fbt(
      cls,
      LY: Mapping[str, np.ndarray],
      L: Mapping[str, np.ndarray],
      Ip_from_parameters: bool = True,
      n_rho: int = 25,
      hires_fac: int = 4,
  ) -> typing_extensions.Self:
    """Constructs a StandardGeometryIntermediates from a single FBT LY slice.

    Args:
      LY: A dictionary of relevant FBT LY geometry data.
      L: A dictionary of relevant FBT L geometry data.
      Ip_from_parameters: If True, then Ip is taken from the config and the
        values in the Geometry are rescaled.
      n_rho: Grid resolution used for all TORAX cell variables.
      hires_fac: Grid refinement factor for poloidal flux <--> plasma current
        calculations on initialization.

    Returns:
      A StandardGeometryIntermediates instance based on the input slice. This
      can then be used to build a StandardGeometry by passing to
      `build_standard_geometry`.
    """
    Rmaj = LY['rgeom'][-1]  # Major radius
    B0 = LY['rBt'] / Rmaj  # Vacuum toroidal magnetic field on axis
    Rmin = LY['aminor'][-1]  # Minor radius
    Phi = LY['FtPQ']  # Toroidal flux including plasma contribution
    rhon = np.sqrt(Phi / Phi[-1])  # Normalized toroidal flux coordinate
    psi = L['pQ'] ** 2 * (LY['FB'] - LY['FA']) + LY['FA']  # Poloidal flux
    # To avoid possible divisions by zero in diverted geometry. Value of what
    # replaces the zero does not matter, since it will be replaced by a spline
    # extrapolation in the post_init.
    LY_Q1Q = np.where(LY['Q1Q'] != 0, LY['Q1Q'], constants.CONSTANTS.eps)
    return cls(
        geometry_type=geometry.GeometryType.FBT,
        Ip_from_parameters=Ip_from_parameters,
        Rmaj=Rmaj,
        Rmin=Rmin,
        B=B0,
        psi=psi[0] - psi,
        Phi=Phi,
        Ip_profile=np.abs(LY['ItQ']),
        Rin=LY['rgeom'] - LY['aminor'],
        Rout=LY['rgeom'] + LY['aminor'],
        F=np.abs(LY['TQ']),
        int_dl_over_Bp=1 / LY_Q1Q,
        flux_surf_avg_1_over_R2=LY['Q2Q'],
        flux_surf_avg_Bp2=np.abs(LY['Q3Q']) / (4 * np.pi**2),
        flux_surf_avg_RBp=np.abs(LY['Q5Q']) / (2 * np.pi),
        flux_surf_avg_R2Bp2=np.abs(LY['Q4Q']) / (2 * np.pi) ** 2,
        delta_upper_face=LY['deltau'],
        delta_lower_face=LY['deltal'],
        elongation=LY['kappa'],
        vpr=4 * np.pi * Phi[-1] * rhon / (np.abs(LY['TQ']) * LY['Q2Q']),
        n_rho=n_rho,
        hires_fac=hires_fac,
        z_magnetic_axis=LY['zA'],
    )

  @classmethod
  def from_eqdsk(
      cls,
      geometry_dir: str | None,
      geometry_file: str,
      hires_fac: int,
      Ip_from_parameters: bool,
      n_rho: int,
      n_surfaces: int,
      last_surface_factor: float,
  ) -> typing_extensions.Self:
    """Constructs a StandardGeometryIntermediates from EQDSK.

    This method constructs a StandardGeometryIntermediates object from an EQDSK
    file. It calculates flux surface averages based on the EQDSK geometry 2D psi
    mesh.

    Args:
      geometry_dir: Directory where to find the EQDSK file describing the
        magnetic geometry. If None, uses the environment variable
        TORAX_GEOMETRY_DIR if available. If that variable is not set and
        geometry_dir is not provided, then it defaults to another dir. See
        implementation.
      geometry_file: EQDSK file name.
      hires_fac: Grid refinement factor for poloidal flux <--> plasma current
        calculations.
      Ip_from_parameters: If True, then Ip is taken from the config and the
        values in the Geometry are rescaled.
      n_rho: Grid resolution used for all TORAX cell variables.
      n_surfaces: Number of surfaces for which flux surface averages are
        calculated.
      last_surface_factor: Multiplication factor of the boundary poloidal flux,
        used for the contour defining geometry terms at the LCFS on the TORAX
        grid. Needed to avoid divergent integrations in diverted geometries.

    Returns:
      A StandardGeometryIntermediates instance based on the input file. This
      can then be used to build a StandardGeometry by passing to
      `build_standard_geometry`.
    """

    def calculate_area(x, z):
      """Gauss-shoelace formula (https://en.wikipedia.org/wiki/Shoelace_formula)."""
      n = len(x)
      area = 0.0
      for i in range(n):
        j = (i + 1) % n  # roll over at n
        area += x[i] * z[j]
        area -= z[i] * x[j]
      area = abs(area) / 2.0
      return area

    eqfile = geometry_loader.load_geo_data(
        geometry_dir, geometry_file, geometry_loader.GeometrySource.EQDSK
    )
    # TODO(b/375696414): deal with updown asymmetric cases.
    # Rmaj taken as Rgeo (LCFS Rmaj)
    Rmaj = (eqfile['xbdry'].max() + eqfile['xbdry'].min()) / 2.0
    Rmin = (eqfile['xbdry'].max() - eqfile['xbdry'].min()) / 2.0
    B0 = eqfile['bcentre']
    Raxis = eqfile['xmag']
    Zaxis = eqfile['zmag']

    # Set psi(axis) = 0
    psi_eqdsk_1dgrid = np.linspace(
        0.0, eqfile['psibdry'] - eqfile['psimag'], eqfile['nx']
    )

    X_1D = np.linspace(
        eqfile['xgrid1'], eqfile['xgrid1'] + eqfile['xdim'], eqfile['nx']
    )
    Z_1D = np.linspace(
        eqfile['zmid'] - eqfile['zdim'] / 2,
        eqfile['zmid'] + eqfile['zdim'] / 2,
        eqfile['nz'],
    )
    X, Z = np.meshgrid(X_1D, Z_1D, indexing='ij')
    Xlcfs, Zlcfs = eqfile['xbdry'], eqfile['zbdry']

    # Psi 2D grid defined on the Meshgrid. Set psi(axis) = 0
    psi_eqdsk_2dgrid = eqfile['psi'] - eqfile['psimag']
    # Create mask for the confined region, i.e.,Xlcfs.min() < X < Xlcfs.max(),
    # Zlcfs.min() < Z < Zlcfs.max()

    offset = 0.01
    mask = (
        (X > Xlcfs.min() - offset)
        & (X < Xlcfs.max() + offset)
        & (Z > Zlcfs.min() - offset)
        & (Z < Zlcfs.max() + offset)
    )
    masked_psi_eqdsk_2dgrid = np.ma.masked_where(~mask, psi_eqdsk_2dgrid)

    # q on uniform grid (pressure, etc., also defined here)
    q_eqdsk_1dgrid = eqfile['qpsi']

    # ---- Interpolations
    q_interp = scipy.interpolate.interp1d(
        psi_eqdsk_1dgrid, q_eqdsk_1dgrid, kind='cubic'
    )
    psi_spline_fit = scipy.interpolate.RectBivariateSpline(
        X_1D, Z_1D, psi_eqdsk_2dgrid, kx=3, ky=3, s=0
    )
    F_interp = scipy.interpolate.interp1d(
        psi_eqdsk_1dgrid, eqfile['fpol'], kind='cubic'
    )  # toroidal field flux function

    # -----------------------------------------------------------
    # --------- Make flux surface contours ---------
    # -----------------------------------------------------------

    psi_interpolant = np.linspace(
        0,
        (eqfile['psibdry'] - eqfile['psimag']) * last_surface_factor,
        n_surfaces,
    )

    surfaces = []
    cg_psi = contourpy.contour_generator(X, Z, masked_psi_eqdsk_2dgrid)

    # Skip magnetic axis since no contour is defined there.
    for _, _psi in enumerate(psi_interpolant[1:]):
      vertices = cg_psi.create_contour(_psi)
      if not vertices:
        raise ValueError(f"""
            Valid contour not found for EQDSK geometry for psi value {_psi}.
            Possible reason is too many surfaces requested.
            Try reducing n_surfaces from the current value of {n_surfaces}.
            """)
      x_surface, z_surface = vertices[0].T[0], vertices[0].T[1]
      surfaces.append((x_surface, z_surface))

    # -----------------------------------------------------------
    # --------- Compute Flux surface averages and 1D profiles ---------
    # --- Area, Volume, R_inboard, R_outboard
    # --- FSA: <1/R^2>, <Bp^2>, <|grad(psi)|>, <|grad(psi)|^2>
    # --- Toroidal plasma current
    # --- Integral dl/Bp
    # -----------------------------------------------------------

    # Gathering area for profiles
    areas, volumes = np.empty(len(surfaces) + 1), np.empty(len(surfaces) + 1)
    R_inboard, R_outboard = np.empty(len(surfaces) + 1), np.empty(
        len(surfaces) + 1
    )
    flux_surf_avg_1_over_R2_eqdsk = np.empty(len(surfaces) + 1)  # <1/R**2>
    flux_surf_avg_Bp2_eqdsk = np.empty(len(surfaces) + 1)  # <Bp**2>
    flux_surf_avg_RBp_eqdsk = np.empty(len(surfaces) + 1)  # <|grad(psi)|>
    flux_surf_avg_R2Bp2_eqdsk = np.empty(len(surfaces) + 1)  # <|grad(psi)|**2>
    int_dl_over_Bp_eqdsk = np.empty(
        len(surfaces) + 1
    )  # int(Rdl / | grad(psi) |)
    Ip_eqdsk = np.empty(len(surfaces) + 1)  # Toroidal plasma current
    delta_upper_face_eqdsk = np.empty(len(surfaces) + 1)  # Upper face delta
    delta_lower_face_eqdsk = np.empty(len(surfaces) + 1)  # Lower face delta
    elongation = np.empty(len(surfaces) + 1)  # Elongation

    # ---- Compute
    for n, (x_surface, z_surface) in enumerate(surfaces):

      # dl, line elements on which we will integrate
      surface_dl = np.sqrt(
          np.gradient(x_surface) ** 2 + np.gradient(z_surface) ** 2
      )

      # calculating gradient of psi in 2D
      surface_dpsi_x = psi_spline_fit.ev(x_surface, z_surface, dx=1)
      surface_dpsi_z = psi_spline_fit.ev(x_surface, z_surface, dy=1)
      surface_abs_grad_psi = np.sqrt(surface_dpsi_x**2 + surface_dpsi_z**2)

      # Poloidal field strength Bp = |grad(psi)| / R
      surface_Bpol = surface_abs_grad_psi / x_surface
      surface_int_dl_over_bpol = np.sum(
          surface_dl / surface_Bpol
      )  # This is denominator of all FSA

      # plasma current
      surface_int_bpol_dl = np.sum(surface_Bpol * surface_dl)

      # 4 FSA, < 1/ R^2>, < | grad psi | >, < B_pol^2>, < | grad psi |^2 >
      # where FSA(G) = int (G dl / Bpol) / (int (dl / Bpol))
      surface_FSA_int_one_over_r2 = (
          np.sum(1 / x_surface**2 * surface_dl / surface_Bpol)
          / surface_int_dl_over_bpol
      )
      surface_FSA_abs_grad_psi = (
          np.sum(surface_abs_grad_psi * surface_dl / surface_Bpol)
          / surface_int_dl_over_bpol
      )
      surface_FSA_Bpol_squared = (
          np.sum(surface_Bpol * surface_dl) / surface_int_dl_over_bpol
      )
      surface_FSA_abs_grad_psi2 = (
          np.sum(surface_abs_grad_psi**2 * surface_dl / surface_Bpol)
          / surface_int_dl_over_bpol
      )

      # volumes and areas
      area = calculate_area(x_surface, z_surface)
      volume = area * 2 * np.pi * Rmaj

      # Triangularity
      idx_upperextent = np.argmax(z_surface)
      idx_lowerextent = np.argmin(z_surface)

      Rmaj_local = (x_surface.max() + x_surface.min()) / 2.0
      Rmin_local = (x_surface.max() - x_surface.min()) / 2.0

      X_upperextent = x_surface[idx_upperextent]
      X_lowerextent = x_surface[idx_lowerextent]

      Z_upperextent = z_surface[idx_upperextent]
      Z_lowerextent = z_surface[idx_lowerextent]

      # (RMAJ - X_upperextent) / RMIN
      surface_delta_upper_face = (Rmaj_local - X_upperextent) / Rmin_local
      surface_delta_lower_face = (Rmaj_local - X_lowerextent) / Rmin_local

      # Append to lists.
      # Start with n=1 since n=0 is the magnetic axis with no contour defined.
      areas[n + 1] = area
      volumes[n + 1] = volume
      R_inboard[n + 1] = x_surface.min()
      R_outboard[n + 1] = x_surface.max()
      int_dl_over_Bp_eqdsk[n + 1] = surface_int_dl_over_bpol
      flux_surf_avg_1_over_R2_eqdsk[n + 1] = surface_FSA_int_one_over_r2
      flux_surf_avg_RBp_eqdsk[n + 1] = surface_FSA_abs_grad_psi
      flux_surf_avg_R2Bp2_eqdsk[n + 1] = surface_FSA_abs_grad_psi2
      flux_surf_avg_Bp2_eqdsk[n + 1] = surface_FSA_Bpol_squared
      Ip_eqdsk[n + 1] = surface_int_bpol_dl / constants.CONSTANTS.mu0
      delta_upper_face_eqdsk[n + 1] = surface_delta_upper_face
      delta_lower_face_eqdsk[n + 1] = surface_delta_lower_face
      elongation[n + 1] = (Z_upperextent - Z_lowerextent) / (2.0 * Rmin_local)

    # Now set n=0 quantities. StandardGeometryIntermediate values at the
    # magnetic axis are prescribed, since a contour cannot be defined there.
    areas[0] = 0
    volumes[0] = 0
    R_inboard[0] = Raxis
    R_outboard[0] = Raxis
    int_dl_over_Bp_eqdsk[0] = 0
    flux_surf_avg_1_over_R2_eqdsk[0] = 1 / Raxis**2
    flux_surf_avg_RBp_eqdsk[0] = 0
    flux_surf_avg_R2Bp2_eqdsk[0] = 0
    flux_surf_avg_Bp2_eqdsk[0] = 0
    Ip_eqdsk[0] = 0
    delta_upper_face_eqdsk[0] = delta_upper_face_eqdsk[1]
    delta_lower_face_eqdsk[0] = delta_lower_face_eqdsk[1]
    elongation[0] = elongation[1]

    # q-profile on interpolation
    q_profile = q_interp(psi_interpolant)

    # toroidal flux
    Phi_eqdsk = (
        scipy.integrate.cumulative_trapezoid(
            q_profile, psi_interpolant, initial=0.0
        )
        * 2
        * np.pi
    )

    # toroidal field flux function, T=RBphi
    F_eqdsk = F_interp(psi_interpolant)

    rhon = np.sqrt(Phi_eqdsk / Phi_eqdsk[-1])
    vpr = (
        4
        * np.pi
        * Phi_eqdsk[-1]
        * rhon
        / (F_eqdsk * flux_surf_avg_1_over_R2_eqdsk)
    )

    return cls(
        geometry_type=geometry.GeometryType.EQDSK,
        Ip_from_parameters=Ip_from_parameters,
        Rmaj=Rmaj,
        Rmin=Rmin,
        B=B0,
        # TODO(b/335204606): handle COCOS shenanigans
        psi=psi_interpolant * 2 * np.pi,
        Ip_profile=Ip_eqdsk,
        Phi=Phi_eqdsk,
        Rin=R_inboard,
        Rout=R_outboard,
        F=F_eqdsk,
        int_dl_over_Bp=int_dl_over_Bp_eqdsk,
        flux_surf_avg_1_over_R2=flux_surf_avg_1_over_R2_eqdsk,
        flux_surf_avg_RBp=flux_surf_avg_RBp_eqdsk,
        flux_surf_avg_R2Bp2=flux_surf_avg_R2Bp2_eqdsk,
        flux_surf_avg_Bp2=flux_surf_avg_Bp2_eqdsk,
        delta_upper_face=delta_upper_face_eqdsk,
        delta_lower_face=delta_lower_face_eqdsk,
        elongation=elongation,
        vpr=vpr,
        n_rho=n_rho,
        hires_fac=hires_fac,
        z_magnetic_axis=Zaxis,
    )

  @classmethod
  def from_IMAS(
      cls,
      equilibrium_object: str | Any,
      geometry_dir: str | None,
      Ip_from_parameters: bool,
      n_rho: int,
      hires_fac: int,
  ) -> StandardGeometryIntermediates:
    """Constructs a StandardGeometryIntermediates from a IMAS equilibrium IDS.

    Args:
      equilibrium_object: Either directly the equilbrium IDS containing the relevant data, or the name of the IMAS netCDF file containing the equilibrium.
      geometry_dir: Directory where to find the scenario file ontaining the parameters of the Data entry to read.
        If None, uses the environment variable TORAX_GEOMETRY_DIR if
        available. If that variable is not set and geometry_dir is not provided,
        then it defaults to another dir. See `load_geo_data` implementation.
      Ip_from_parameters: If True, the Ip is taken from the parameters and the
        values in the Geometry are resacled to match the new Ip.
      n_rho: Radial grid points (num cells)
      hires_fac: Grid refinement factor for poloidal flux <--> plasma current
        calculations.

    Returns:
      A StandardGeometry instance based on the input file. This can then be
      used to build a StandardGeometry by passing to `build_standard_geometry`.
    """
    inputs = geometry_from_IMAS(
        equilibrium_object=equilibrium_object,
        geometry_dir=geometry_dir,
        Ip_from_parameters=Ip_from_parameters,
        n_rho=n_rho,
        hires_fac=hires_fac,
    )
    return cls(geometry_type=geometry.GeometryType.IMAS, **inputs)


def build_standard_geometry(
    intermediate: StandardGeometryIntermediates,
) -> StandardGeometry:
  """Build geometry object based on set of profiles from an EQ solution.

  Args:
    intermediate: A StandardGeometryIntermediates object that holds the
      intermediate values used to build a StandardGeometry for this timeslice.
      These can either be direct or interpolated values.

  Returns:
    A StandardGeometry object.
  """

  # Toroidal flux coordinates
  rho_intermediate = np.sqrt(intermediate.Phi / (np.pi * intermediate.B))
  rho_norm_intermediate = rho_intermediate / rho_intermediate[-1]

  # flux surface integrals of various geometry quantities
  C1 = intermediate.int_dl_over_Bp

  C0 = intermediate.flux_surf_avg_RBp * C1
  C2 = intermediate.flux_surf_avg_1_over_R2 * C1
  C3 = intermediate.flux_surf_avg_Bp2 * C1
  C4 = intermediate.flux_surf_avg_R2Bp2 * C1

  # derived quantities for transport equations and transformations

  g0 = C0 * 2 * np.pi  # <\nabla psi> * (dV/dpsi), equal to <\nabla V>
  g1 = C1 * C4 * 4 * np.pi**2  # <(\nabla psi)**2> * (dV/dpsi) ** 2
  g2 = C1 * C3 * 4 * np.pi**2  # <(\nabla psi)**2 / R**2> * (dV/dpsi) ** 2
  g3 = C2[1:] / C1[1:]  # <1/R**2>
  g3 = np.concatenate((np.array([1 / intermediate.Rin[0] ** 2]), g3))
  g2g3_over_rhon = g2[1:] * g3[1:] / rho_norm_intermediate[1:]
  g2g3_over_rhon = np.concatenate((np.zeros(1), g2g3_over_rhon))

  # make an alternative initial psi, self-consistent with numerical geometry
  # Ip profile. Needed since input psi profile may have noisy second derivatives
  dpsidrhon = (
      intermediate.Ip_profile[1:]
      * (16 * constants.CONSTANTS.mu0 * np.pi**3 * intermediate.Phi[-1])
      / (g2g3_over_rhon[1:] * intermediate.F[1:])
  )
  dpsidrhon = np.concatenate((np.zeros(1), dpsidrhon))
  psi_from_Ip = scipy.integrate.cumulative_trapezoid(
      y=dpsidrhon, x=rho_norm_intermediate, initial=0.0
  )

  # set Ip-consistent psi derivative boundary condition (although will be
  # replaced later with an fvm constraint)
  psi_from_Ip[-1] = psi_from_Ip[-2] + (
      16 * constants.CONSTANTS.mu0 * np.pi**3 * intermediate.Phi[-1]
  ) * intermediate.Ip_profile[-1] / (
      g2g3_over_rhon[-1] * intermediate.F[-1]
  ) * (
      rho_norm_intermediate[-1] - rho_norm_intermediate[-2]
  )

  # dV/drhon, dS/drhon
  vpr = intermediate.vpr
  spr = vpr / (2 * np.pi * intermediate.Rmaj)

  # Volume and area
  volume_intermediate = scipy.integrate.cumulative_trapezoid(
      y=vpr, x=rho_norm_intermediate, initial=0.0
  )
  area_intermediate = volume_intermediate / (2 * np.pi * intermediate.Rmaj)

  # plasma current density
  dI_tot_drhon = np.gradient(intermediate.Ip_profile, rho_norm_intermediate)

  jtot_face_bulk = dI_tot_drhon[1:] / spr[1:]

  # For now set on-axis to the same as the second grid point, due to 0/0
  # division.
  jtot_face_axis = jtot_face_bulk[0]

  jtot = np.concatenate([np.array([jtot_face_axis]), jtot_face_bulk])

  # fill geometry structure
  drho_norm = float(rho_norm_intermediate[-1]) / intermediate.n_rho
  # normalized grid
  mesh = torax_pydantic.Grid1D(nx=intermediate.n_rho, dx=drho_norm)
  rho_b = rho_intermediate[-1]  # radius denormalization constant
  # helper variables for mesh cells and faces
  rho_face_norm = mesh.face_centers
  rho_norm = mesh.cell_centers

  # High resolution versions for j (plasma current) and psi (poloidal flux)
  # manipulations. Needed if psi is initialized from plasma current.
  rho_hires_norm = np.linspace(
      0, 1, intermediate.n_rho * intermediate.hires_fac
  )
  rho_hires = rho_hires_norm * rho_b

  rhon_interpolation_func = lambda x, y: np.interp(x, rho_norm_intermediate, y)
  # V' for volume integrations on face grid
  vpr_face = rhon_interpolation_func(rho_face_norm, vpr)
  # V' for volume integrations on cell grid
  vpr = rhon_interpolation_func(rho_norm, vpr)

  # S' for area integrals on face grid
  spr_face = rhon_interpolation_func(rho_face_norm, spr)
  # S' for area integrals on cell grid
  spr_cell = rhon_interpolation_func(rho_norm, spr)
  spr_hires = rhon_interpolation_func(rho_hires_norm, spr)

  # triangularity on cell grid
  delta_upper_face = rhon_interpolation_func(
      rho_face_norm, intermediate.delta_upper_face
  )
  delta_lower_face = rhon_interpolation_func(
      rho_face_norm, intermediate.delta_lower_face
  )

  # average triangularity
  delta_face = 0.5 * (delta_upper_face + delta_lower_face)

  # elongation
  elongation = rhon_interpolation_func(rho_norm, intermediate.elongation)
  elongation_face = rhon_interpolation_func(
      rho_face_norm, intermediate.elongation
  )

  Phi_face = rhon_interpolation_func(rho_face_norm, intermediate.Phi)
  Phi = rhon_interpolation_func(rho_norm, intermediate.Phi)

  F_face = rhon_interpolation_func(rho_face_norm, intermediate.F)
  F = rhon_interpolation_func(rho_norm, intermediate.F)
  F_hires = rhon_interpolation_func(rho_hires_norm, intermediate.F)

  psi = rhon_interpolation_func(rho_norm, intermediate.psi)
  psi_from_Ip_face = rhon_interpolation_func(rho_face_norm, psi_from_Ip)
  psi_from_Ip = rhon_interpolation_func(rho_norm, psi_from_Ip)

  jtot_face = rhon_interpolation_func(rho_face_norm, jtot)
  jtot = rhon_interpolation_func(rho_norm, jtot)

  Ip_profile_face = rhon_interpolation_func(
      rho_face_norm, intermediate.Ip_profile
  )

  Rin_face = rhon_interpolation_func(rho_face_norm, intermediate.Rin)
  Rin = rhon_interpolation_func(rho_norm, intermediate.Rin)

  Rout_face = rhon_interpolation_func(rho_face_norm, intermediate.Rout)
  Rout = rhon_interpolation_func(rho_norm, intermediate.Rout)

  g0_face = rhon_interpolation_func(rho_face_norm, g0)
  g0 = rhon_interpolation_func(rho_norm, g0)

  g1_face = rhon_interpolation_func(rho_face_norm, g1)
  g1 = rhon_interpolation_func(rho_norm, g1)

  g2_face = rhon_interpolation_func(rho_face_norm, g2)
  g2 = rhon_interpolation_func(rho_norm, g2)

  g3_face = rhon_interpolation_func(rho_face_norm, g3)
  g3 = rhon_interpolation_func(rho_norm, g3)

  g2g3_over_rhon_face = rhon_interpolation_func(rho_face_norm, g2g3_over_rhon)
  g2g3_over_rhon_hires = rhon_interpolation_func(rho_hires_norm, g2g3_over_rhon)
  g2g3_over_rhon = rhon_interpolation_func(rho_norm, g2g3_over_rhon)

  volume_face = rhon_interpolation_func(rho_face_norm, volume_intermediate)
  volume = rhon_interpolation_func(rho_norm, volume_intermediate)

  area_face = rhon_interpolation_func(rho_face_norm, area_intermediate)
  area = rhon_interpolation_func(rho_norm, area_intermediate)

  return StandardGeometry(
      geometry_type=intermediate.geometry_type,
      torax_mesh=mesh,
      Phi=Phi,
      Phi_face=Phi_face,
      Rmaj=intermediate.Rmaj,
      Rmin=intermediate.Rmin,
      B0=intermediate.B,
      volume=volume,
      volume_face=volume_face,
      area=area,
      area_face=area_face,
      vpr=vpr,
      vpr_face=vpr_face,
      spr=spr_cell,
      spr_face=spr_face,
      delta_face=delta_face,
      g0=g0,
      g0_face=g0_face,
      g1=g1,
      g1_face=g1_face,
      g2=g2,
      g2_face=g2_face,
      g3=g3,
      g3_face=g3_face,
      g2g3_over_rhon=g2g3_over_rhon,
      g2g3_over_rhon_face=g2g3_over_rhon_face,
      g2g3_over_rhon_hires=g2g3_over_rhon_hires,
      F=F,
      F_face=F_face,
      F_hires=F_hires,
      Rin=Rin,
      Rin_face=Rin_face,
      Rout=Rout,
      Rout_face=Rout_face,
      Ip_from_parameters=intermediate.Ip_from_parameters,
      Ip_profile_face=Ip_profile_face,
      psi=psi,
      psi_from_Ip=psi_from_Ip,
      psi_from_Ip_face=psi_from_Ip_face,
      jtot=jtot,
      jtot_face=jtot_face,
      delta_upper_face=delta_upper_face,
      delta_lower_face=delta_lower_face,
      elongation=elongation,
      elongation_face=elongation_face,
      spr_hires=spr_hires,
      rho_hires_norm=rho_hires_norm,
      rho_hires=rho_hires,
      # always initialize Phibdot as zero. It will be replaced once both geo_t
      # and geo_t_plus_dt are provided, and set to be the same for geo_t and
      # geo_t_plus_dt for each given time interval.
      Phibdot=np.asarray(0.0),
      _z_magnetic_axis=intermediate.z_magnetic_axis,
  )


def _validate_fbt_data(
    LY: Mapping[str, np.ndarray], L: Mapping[str, np.ndarray]
) -> None:
  """Validates the FBT data dictionaries.

  Works for both single slice and bundle LY data.

  Args:
    LY: A dictionary of FBT LY geometry data.
    L: A dictionary of FBT L geometry data.

  Raises a ValueError if the data is invalid.
  """

  # The checks for L['pQ'] and LY['t'] are done first since their existence
  # is needed for the shape checks.
  if 'pQ' not in L:
    raise ValueError("L data is missing the 'pQ' key.")
  if 't' not in LY:
    raise ValueError("LY data is missing the 't' key.")

  len_psinorm = len(L['pQ'])
  len_times = len(LY['t']) if LY['t'].shape else 1  # Handle scalar t
  time_only_shape = (len_times,) if len_times > 1 else ()
  psi_and_time_shape = (
      (len_psinorm, len_times) if len_times > 1 else (len_psinorm,)
  )

  required_LY_spec = {
      'rBt': time_only_shape,
      'aminor': psi_and_time_shape,
      'rgeom': psi_and_time_shape,
      'TQ': psi_and_time_shape,
      'FB': time_only_shape,
      'FA': time_only_shape,
      'Q1Q': psi_and_time_shape,
      'Q2Q': psi_and_time_shape,
      'Q3Q': psi_and_time_shape,
      'Q4Q': psi_and_time_shape,
      'Q5Q': psi_and_time_shape,
      'ItQ': psi_and_time_shape,
      'deltau': psi_and_time_shape,
      'deltal': psi_and_time_shape,
      'kappa': psi_and_time_shape,
      'FtPQ': psi_and_time_shape,
      'zA': time_only_shape,
  }

  missing_LY_keys = required_LY_spec.keys() - LY.keys()
  if missing_LY_keys:
    raise ValueError(
        f'LY data is missing the following keys: {missing_LY_keys}'
    )

  for key, shape in required_LY_spec.items():
    if LY[key].shape != shape:
      raise ValueError(
          f"Incorrect shape for key '{key}' in LY data. "
          f'Expected {shape}:, got {LY[key].shape}.'
      )


# TODO(b/401502047): Investigate how window_length should depend on the
# resolution of the data.
def _smooth_savgol(
    data: np.ndarray,
    idx_limit: int,
    polyorder: int,
    window_length: int = 5,
    preserve_first: bool = True,
) -> np.ndarray:
  """Smooths data using Savitzky-Golay polynomial filter.

  Args:
    data: 1D array of data to be smoothed.
    idx_limit: Index up to which the smoothing is applied.
    polyorder: Polynomial order of the Savitzky-Golay filter.
    window_length: Window length of the Savitzky-Golay filter.
    preserve_first: If True, the first data point is preserved, otherwise it is
      smoothed.

  Returns:
    Smoothed data array. No-op if idx_limit is 0 (no smoothing).
  """
  if idx_limit == 0:
    return data
  smoothed_data = scipy.signal.savgol_filter(
      data, window_length, polyorder, mode='nearest'
  )
  first_point = data[0] if preserve_first else smoothed_data[0]
  return np.concatenate(
      [np.array([first_point]), smoothed_data[1:idx_limit], data[idx_limit:]]
  )<|MERGE_RESOLUTION|>--- conflicted
+++ resolved
@@ -17,34 +17,23 @@
 This is a geometry object that is used for most geometries sources
 CHEASE, FBT, etc.
 """
-<<<<<<< HEAD
-
-
-from __future__ import annotations
-from typing import Any
-=======
->>>>>>> 9eee1b9d
-from collections.abc import Mapping
+
 import dataclasses
 import functools
+from collections.abc import Mapping
+from typing import Any
 
 import chex
 import contourpy
 import numpy as np
 import scipy
-from torax import constants
-from torax import interpolated_param
-from torax import jax_utils
-from torax.geometry import geometry
-from torax.geometry import geometry_loader
-from torax.geometry import geometry_provider
+import typing_extensions
+
+from torax import constants, interpolated_param, jax_utils
+from torax.geometry import geometry, geometry_loader, geometry_provider
+from torax.torax_imastools.equilibrium import geometry_from_IMAS
 from torax.torax_pydantic import torax_pydantic
-<<<<<<< HEAD
-from torax.torax_imastools.equilibrium import geometry_from_IMAS
-=======
-import typing_extensions
-
->>>>>>> 9eee1b9d
+
 # pylint: disable=invalid-name
 
 _RHO_SMOOTHING_LIMIT = 0.1
@@ -912,7 +901,7 @@
       Ip_from_parameters: bool,
       n_rho: int,
       hires_fac: int,
-  ) -> StandardGeometryIntermediates:
+  ) -> typing_extensions.Self:
     """Constructs a StandardGeometryIntermediates from a IMAS equilibrium IDS.
 
     Args:
