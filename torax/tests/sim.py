--- conflicted
+++ resolved
@@ -740,19 +740,10 @@
           )
       )
 
-<<<<<<< HEAD
-  @pytest.mark.skipif(
-      importlib.util.find_spec('imaspy') is None,
-      reason='IMASPy optional dependency'
-  )
-  def test_imas(self):
-    """Integration test comparing to reference output from TORAX."""
-=======
   def test_imas(self):
     """Integration test comparing to reference output from TORAX."""
     if importlib.util.find_spec('imaspy') is None:
       self.skipTest('IMASPy optional dependency')
->>>>>>> ce5c6599
     self._test_torax_sim(
         'test_imas.py',
         _ALL_PROFILES,
