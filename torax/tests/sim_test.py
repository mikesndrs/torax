# Copyright 2024 DeepMind Technologies Limited
#
# Licensed under the Apache License, Version 2.0 (the "License");
# you may not use this file except in compliance with the License.
# You may obtain a copy of the License at
#
#     http://www.apache.org/licenses/LICENSE-2.0
#
# Unless required by applicable law or agreed to in writing, software
# distributed under the License is distributed on an "AS IS" BASIS,
# WITHOUT WARRANTIES OR CONDITIONS OF ANY KIND, either express or implied.
# See the License for the specific language governing permissions and
# limitations under the License.

"""TORAX integration tests.

These are full integration tests that run the simulation and compare to a
previously executed TORAX reference:
"""

import copy
import dataclasses
<<<<<<< HEAD
=======
import importlib
>>>>>>> 768e2920
from typing import Final, Sequence
from unittest import mock

import numpy as np
from absl.testing import absltest, parameterized
from jax import tree
<<<<<<< HEAD
import numpy as np
from torax._src import state
from torax._src.orchestration import initial_state
from torax._src.orchestration import run_simulation
from torax._src.output_tools import output
from torax._src.test_utils import core_profile_helpers
from torax._src.test_utils import sim_test_case
=======

from torax._src import state
from torax._src.orchestration import initial_state, run_simulation
from torax._src.output_tools import output
from torax._src.test_utils import core_profile_helpers, sim_test_case
>>>>>>> 768e2920
from torax._src.torax_pydantic import model_config

_ALL_PROFILES: Final[Sequence[str]] = (
    output.T_I,
    output.T_E,
    output.PSI,
    output.Q,
    output.N_E,
)


# Sim tests. Note that if any test data file does not have the same name as the
# test name, then the nonstandard mapping must be added to _REF_MAP_OVERRIDES in
# tests/test_lib/__init__.py
class SimTest(sim_test_case.SimTestCase):
  """Integration tests for torax.sim."""

  @parameterized.named_parameters(
      # Tests implicit solver with theta=0.5 (Crank-Nicolson)
      # Low tolerance since solver parameters are different
      (
          'test_crank_nicolson',
          'test_crank_nicolson.py',
          (output.T_I, output.T_E),
          2e-1,
          0,
          'test_implicit.nc',
      ),
      # Tests implicit solver with theta=1.0 (backwards Euler)
      (
          'test_implicit',
          'test_implicit.py',
      ),
      # Tests BgB model heat transport only
      (
          'test_bohmgyrobohm_all',
          'test_bohmgyrobohm_all.py',
      ),
      # Test that we are able to reproduce FiPy's behavior in a case where
      # FiPy is unstable
      (
          'test_semiimplicit_convection',
          'test_semiimplicit_convection.py',
      ),
      # Tests fixed_dt timestep
      (
          'test_fixed_dt',
          'test_fixed_dt.py',
      ),
      # Tests combined current diffusion + heat transport with QLKNN
      (
          'test_psi_and_heat',
          'test_psi_and_heat.py',
      ),
      # Tests heat+current-diffusion+particle transport with constant transport
      (
          'test_psi_heat_dens',
          'test_psi_heat_dens.py',
      ),
      # Tests all particle sources including particle source, with CGM transport
      (
          'test_particle_sources_cgm',
          'test_particle_sources_cgm.py',
      ),
      # Tests specifying a prescribed time-varying arbitrary current profile
      (
          'test_prescribed_generic_current_source',
          'test_prescribed_generic_current_source.py',
      ),
      # Tests fusion power. QLKNN transport, heat+particle+psi transport.
      (
          'test_all_transport_fusion_qlknn',
          'test_all_transport_fusion_qlknn.py',
      ),
      # Tests CHEASE geometry. Implicit solver. Heat transport only.
      (
          'test_chease',
          'test_chease.py',
      ),
      # Tests EQDSK geometry. QLKNN, predictor-corrector, all transport.
      (
          'test_eqdsk',
          'test_eqdsk.py',
      ),
      # Tests Bremsstrahlung heat sink with time dependent Zimp and Z_eff.
      # CHEASE
      (
          'test_bremsstrahlung_time_dependent_Zimp',
          'test_bremsstrahlung_time_dependent_Zimp.py',
      ),
      # Tests CHEASE geometry with psi initialized from prescribed jtot.
      (
          'test_psichease_prescribed_jtot',
          'test_psichease_prescribed_jtot.py',
      ),
      # Tests CHEASE geometry with psi initialized from prescribed johm.
      (
          'test_psichease_prescribed_johm',
          'test_psichease_prescribed_johm.py',
      ),
      # Tests time-dependent pedestal, P_total, Ip. CHEASE geometry. QLKNN.
      (
          'test_timedependence',
          'test_timedependence.py',
      ),
      # Tests prescribed time-dependent n_e (tied to GW frac with evolving Ip).
      (
          'test_prescribed_timedependent_ne',
          'test_prescribed_timedependent_ne.py',
      ),
      # Tests particle transport with QLKNN. De scaled from chie.
      # CHEASE geometry
      (
          'test_ne_qlknn_defromchie',
          'test_ne_qlknn_defromchie.py',
      ),
      # Tests particle transport with QLKNN. Deff+Veff model. CHEASE geometry.
      (
          'test_ne_qlknn_deff_veff',
          'test_ne_qlknn_deff_veff.py',
      ),
      # Tests full integration for ITER-baseline-like config. Linear solver.
      (
          'test_iterbaseline_mockup',
          'test_iterbaseline_mockup.py',
      ),
      # Tests full integration for ITER-hybrid-like config. Linear solver.
      (
          'test_iterhybrid_mockup',
          'test_iterhybrid_mockup.py',
      ),
      # Tests full integration for ITER-hybrid-like config.
      # Predictor-corrector solver.
      (
          'test_iterhybrid_predictor_corrector',
          'test_iterhybrid_predictor_corrector.py',
      ),
      # ITERhybrid_predictor_corrector with EQDSK geometry.
      # See https://github.com/google-deepmind/torax/pull/482 for a plot
      # of the CHEASE vs EQDSK sim test comparison.
      (
          'test_iterhybrid_predictor_corrector_eqdsk',
          'test_iterhybrid_predictor_corrector_eqdsk.py',
      ),
      # Predictor-corrector solver with clipped QLKNN inputs.
      (
          'test_iterhybrid_predictor_corrector_clip_inputs',
          'test_iterhybrid_predictor_corrector_clip_inputs.py',
      ),
      # Predictor-corrector solver with non-constant Z_eff profile.
      (
          'test_iterhybrid_predictor_corrector_zeffprofile',
          'test_iterhybrid_predictor_corrector_zeffprofile.py',
      ),
      # Predictor-corrector solver with a time-dependent isotope mix.
      (
          'test_iterhybrid_predictor_corrector_timedependent_isotopes',
          'test_iterhybrid_predictor_corrector_timedependent_isotopes.py',
      ),
      # Predictor-corrector solver with tungsten.
      (
          'test_iterhybrid_predictor_corrector_tungsten',
          'test_iterhybrid_predictor_corrector_tungsten.py',
      ),
      # Predictor-corrector solver with ECCD Lin Liu model.
      (
          'test_iterhybrid_predictor_corrector_ec_linliu',
          'test_iterhybrid_predictor_corrector_ec_linliu.py',
      ),
      # Predictor-corrector solver with constant fraction of Pin radiation
      (
          'test_iterhybrid_predictor_corrector_constant_fraction_impurity_radiation',
          'test_iterhybrid_predictor_corrector_constant_fraction_impurity_radiation.py',
      ),
      # Predictor-corrector solver with Mavrin polynomial model for radiation.
      (
          'test_iterhybrid_predictor_corrector_mavrin_impurity_radiation',
          'test_iterhybrid_predictor_corrector_mavrin_impurity_radiation.py',
      ),
      # Predictor-corrector solver with constant pressure pedestal model.
      (
          'test_iterhybrid_predictor_corrector_set_pped_tpedratio_nped',
          'test_iterhybrid_predictor_corrector_set_pped_tpedratio_nped.py',
      ),
      # Predictor-corrector solver with cyclotron radiation heat sink
      (
          'test_iterhybrid_predictor_corrector_cyclotron',
          'test_iterhybrid_predictor_corrector_cyclotron.py',
      ),
      # Tests current and density rampup for ITER-hybrid-like-config
      # using Newton-Raphson. Only case which reverts to coarse_tol for several
      # timesteps (with negligible impact on results compared to full tol).
      (
          'test_iterhybrid_rampup',
          'test_iterhybrid_rampup.py',
      ),
      # Modified version of test_iterhybrid_rampup with sawtooth model.
      # Has an initial peaked current density, no heating, no current drive,
      # and resistivity is artificially increased to help induce more sawteeth.
      (
          'test_iterhybrid_rampup_sawtooth',
          'test_iterhybrid_rampup_sawtooth.py',
      ),
      # Tests used for testing changing configs without recompiling.
      # Based on test_iterhybrid_predictor_corrector
      (
          'test_changing_config_before',
          'test_changing_config_before.py',
      ),
      # Tests used for testing changing configs without recompiling.
      # Based on test_iterhybrid_predictor_corrector
      (
          'test_changing_config_after',
          'test_changing_config_after.py',
      ),
      # Tests current diffusion with vloop BC.
      # Initial Ip from parameters and psi from CHEASE, varying vloop BC.
      (
          'test_psichease_ip_parameters_vloop_varying',
          'test_psichease_ip_parameters_vloop_varying.py',
      ),
      # Tests current diffusion with vloop BC.
      # Initial Ip and psi from CHEASE.
      (
          'test_psichease_ip_chease_vloop',
          'test_psichease_ip_chease_vloop.py',
      ),
      # Tests current diffusion with vloop BC.
      # Initial Ip from parameters and psi from current_profile_nu formula.
      (
          'test_psichease_prescribed_jtot_vloop',
          'test_psichease_prescribed_jtot_vloop.py',
      ),
      # Tests IMAS geometry.
      (
          'test_imas',
          'test_imas.py',
      ),
      # Tests full integration for ITER-hybrid-like config with IMAS geometry.
      (
          'test_iterhybrid_predictor_corrector_imas',
          'test_iterhybrid_predictor_corrector_imas.py',
      ),
  )
  def test_run_simulation(
      self,
      config_name: str,
      profiles: Sequence[str] = _ALL_PROFILES,
      rtol: float | None = None,
      atol: float | None = None,
      ref_name: str | None = None,
  ):
    """Integration test comparing to reference output from TORAX."""
    # The @parameterized decorator removes the `test_torax_sim` method,
    # so we separate the actual functionality into a helper method that will
    # not be removed.
    self._test_run_simulation(
        config_name,
        profiles,
        rtol=rtol,
        atol=atol,
        ref_name=ref_name,
    )

  def test_fail(self):
    """Test that the integration tests can actually fail."""

    # Run test_qei but pass in the reference result from test_implicit.
    with self.assertRaises(ValueError):
      self._test_run_simulation(
          'test_qei.py',
          ('T_i', 'T_e'),
          ref_name='test_implicit.nc',
          write_output=False,
      )

  def test_no_op(self):
    """Tests that running the solver with all equations off is a no-op."""
    torax_config = self._get_torax_config('test_iterhybrid_rampup.py')
    torax_config.update_fields({
        'numerics.t_final': 0.1,  # Modify final step.
        'numerics.evolve_ion_heat': False,
        'numerics.evolve_electron_heat': False,
        'numerics.evolve_current': False,
        'numerics.evolve_density': False,
        # Keep profiles fixed.
        'profile_conditions.Ip': 3.0e6,  # MA.
        'profile_conditions.n_e': 1.0,
        'profile_conditions.n_e_right_bc': 1.0,
        'profile_conditions.n_e_nbar_is_fGW': False,
        'profile_conditions.T_i': 6.0,
        'profile_conditions.T_e': 6.0,
    })

    _, history = run_simulation.run_simulation(torax_config, progress_bar=False)

    history_length = history._stacked_core_profiles.T_i.value.shape[0]
    self.assertEqual(history_length, history.times.shape[0])
    self.assertGreater(history.times[-1], torax_config.numerics.t_final)
    profiles_to_check = (
        (output.T_I, history._stacked_core_profiles.T_i),
        (output.T_E, history._stacked_core_profiles.T_e),
        (output.N_E, history._stacked_core_profiles.n_e),
        (output.PSI, history._stacked_core_profiles.psi),
        (output.Q, history._stacked_core_profiles.q_face),
        (output.MAGNETIC_SHEAR, history._stacked_core_profiles.s_face),
    )

    for profile_name, profile_history in profiles_to_check:
      # This is needed for CellVariable but not face variables
      if hasattr(profile_history, 'value'):
        profile_history = profile_history.value
      first_profile = profile_history[0]
      if not all(
          [np.all(profile == first_profile) for profile in profile_history]
      ):
        for i in range(1, len(profile_history)):
          # Most profiles should be == but j_total, q_face, and s_face can be
          # merely allclose because they are recalculated on each step.
          if not np.allclose(profile_history[i], first_profile):
            msg = (
                'Profile changed over time despite all equations being '
                'disabled.\n'
                f'Profile name: {profile_name}\n'
                f'Initial value: {first_profile}\n'
                f'Failing time index: {i}\n'
                f'Failing value: {profile_history[i]}\n'
                f'Equality mask: {profile_history[i] == first_profile}\n'
                f'Diff: {profile_history[i] - first_profile}\n'
            )
            raise AssertionError(msg)

  # pylint: disable=invalid-name
  @parameterized.parameters(
      'test_psi_heat_dens',
      'test_psichease_prescribed_jtot',
      'test_psichease_prescribed_johm',
      'test_iterhybrid_rampup',
  )
  def test_core_profiles_are_recomputable(self, test_config):
    """Tests that core profiles from a previous run are recomputable.

    In this test we:
    - Load up a reference file and build a sim from its config.
    - Get profile values from either halfway or final time of the sim.
    - Override the dynamic runtime params slice with values from the reference.
    - Run the sim to the end and check core profiles against reference.

    Args:
      test_config: the config id under test.
    """
    profiles = [
        output.T_I,
        output.T_E,
        output.N_E,
        output.N_I,
        output.PSI,
        output.V_LOOP,
        output.IP_PROFILE,
        output.Q,
        output.MAGNETIC_SHEAR,
        output.J_BOOTSTRAP,
        output.J_OHMIC,
        output.J_EXTERNAL,
        output.J_TOTAL,
        output.SIGMA_PARALLEL,
    ]
    ref_profiles, ref_time = self._get_refs(test_config + '.nc', profiles)
    index = len(ref_time) // 2
    loading_time = ref_time[index]

    # Build the sim and runtime params at t=`loading_time`.
    torax_config = self._get_torax_config(test_config + '.py')
    torax_config.update_fields({'numerics.t_initial': loading_time})

    original_get_initial_state = initial_state._get_initial_state

    def wrapped_get_initial_state(
        static_runtime_params_slice,
        dynamic_runtime_params_slice,
        geo,
        step_fn,
    ):
      # Load in the reference core profiles.
      Ip_total = ref_profiles[output.IP_PROFILE][index, -1]
      # All profiles are on a grid with [left_face, cell_grid, right_face]
      T_e = ref_profiles[output.T_E][index, 1:-1]
      T_e_bc = ref_profiles[output.T_E][index, -1]
      T_i = ref_profiles[output.T_I][index, 1:-1]
      T_i_bc = ref_profiles[output.T_I][index, -1]
      n_e = ref_profiles[output.N_E][index, 1:-1]
      n_e_right_bc = ref_profiles[output.N_E][index, -1]
      psi = ref_profiles[output.PSI][index, 1:-1]

      # Override the dynamic runtime params with the loaded values.
      dynamic_runtime_params_slice.profile_conditions.Ip = Ip_total
      dynamic_runtime_params_slice.profile_conditions.T_e = T_e
      dynamic_runtime_params_slice.profile_conditions.T_e_right_bc = T_e_bc
      dynamic_runtime_params_slice.profile_conditions.T_i = T_i
      dynamic_runtime_params_slice.profile_conditions.T_i_right_bc = T_i_bc
      dynamic_runtime_params_slice.profile_conditions.n_e = n_e
      dynamic_runtime_params_slice.profile_conditions.n_e_right_bc = (
          n_e_right_bc
      )
      dynamic_runtime_params_slice.profile_conditions.psi = psi
      # When loading from file we want n_e not to have transformations.
      # Both n_e and the boundary condition are given in absolute values
      # (not fGW).
      # Additionally we want to avoid normalizing to nbar.
      dynamic_runtime_params_slice.profile_conditions.n_e_right_bc_is_fGW = (
          False
      )
      dynamic_runtime_params_slice.profile_conditions.n_e_nbar_is_fGW = False
      static_runtime_params_slice = dataclasses.replace(
          static_runtime_params_slice,
          profile_conditions=dataclasses.replace(
              static_runtime_params_slice.profile_conditions,
              n_e_right_bc_is_absolute=True,
              normalize_n_e_to_nbar=False,
          ),
      )
      return original_get_initial_state(
          static_runtime_params_slice,
          dynamic_runtime_params_slice,
          geo,
          step_fn,
      )

    with mock.patch.object(
        initial_state, '_get_initial_state', wraps=wrapped_get_initial_state
    ):
      _, sim_outputs = run_simulation.run_simulation(
          torax_config, progress_bar=False
      )

    initial_core_profiles = tree.map(
        lambda x: x[0] if x is not None else None,
        sim_outputs._stacked_core_profiles,
    )
    core_profile_helpers.verify_core_profiles(
        ref_profiles, index, initial_core_profiles
    )

    final_core_profiles = tree.map(
        lambda x: x[-1] if x is not None else None,
        sim_outputs._stacked_core_profiles,
    )
    core_profile_helpers.verify_core_profiles(
        ref_profiles, -1, final_core_profiles
    )
    # pylint: enable=invalid-name

  def test_ip_bc_vloop_bc_equivalence(self):
    """Tests the equivalence of the Ip BC and the VLoop BC.

    In this test we:
    - Run a sim with the Ip BC.
    - Get from the output the vloop_lcfs
    - Run a second sim with the Vloop BC using vloop_lcfs from the first sim
    - Compare core profiles between the two sims. Exact equivalence is not
    expected since the boundary condition numerics are different, but should be
    close. This is a strong test that the VLoop BC is working as expected.
    """
    test_config = 'test_timedependence'

    # Run the first sim
    config_ip_bc = self._get_config_dict(test_config + '.py')
    torax_config = model_config.ToraxConfig.from_dict(config_ip_bc)
    _, sim_outputs_ip_bc = run_simulation.run_simulation(torax_config)
    middle_index = len(sim_outputs_ip_bc.times) // 2
    times = sim_outputs_ip_bc.times

    # Run the second sim
    config_vloop_bc = copy.deepcopy(config_ip_bc)
    config_vloop_bc['profile_conditions'][
        'use_vloop_lcfs_boundary_condition'
    ] = True
    config_vloop_bc['profile_conditions']['vloop_lcfs'] = (
        times,
        sim_outputs_ip_bc._stacked_core_profiles.vloop_lcfs,
    )
    torax_config = model_config.ToraxConfig.from_dict(config_vloop_bc)
    _, sim_outputs_vloop_bc = run_simulation.run_simulation(torax_config)

    profiles_to_check = (
        sim_outputs_vloop_bc._stacked_core_profiles.T_i,
        sim_outputs_vloop_bc._stacked_core_profiles.T_e,
        sim_outputs_vloop_bc._stacked_core_profiles.psi,
        sim_outputs_vloop_bc._stacked_core_profiles.n_e,
    )

    for profile in profiles_to_check:
      np.testing.assert_allclose(
          profile.value[middle_index, :],
          profile.value[middle_index, :],
          rtol=1e-3,
      )
      np.testing.assert_allclose(
          profile.value[-1, :],
          profile.value[-1, :],
          rtol=1e-3,
      )

    # pylint: enable=invalid-name

  def test_nans_trigger_error(self):
    """Verify that NaNs in profile evolution triggers early stopping and an error."""
    torax_config = self._get_torax_config('test_iterhybrid_makenans.py')
    _, state_history = run_simulation.run_simulation(torax_config)

    self.assertEqual(state_history.sim_error, state.SimError.NAN_DETECTED)
    self.assertLess(state_history.times[-1], torax_config.numerics.t_final)


if __name__ == '__main__':
  absltest.main()<|MERGE_RESOLUTION|>--- conflicted
+++ resolved
@@ -20,31 +20,18 @@
 
 import copy
 import dataclasses
-<<<<<<< HEAD
-=======
 import importlib
->>>>>>> 768e2920
 from typing import Final, Sequence
 from unittest import mock
 
 import numpy as np
 from absl.testing import absltest, parameterized
 from jax import tree
-<<<<<<< HEAD
-import numpy as np
-from torax._src import state
-from torax._src.orchestration import initial_state
-from torax._src.orchestration import run_simulation
-from torax._src.output_tools import output
-from torax._src.test_utils import core_profile_helpers
-from torax._src.test_utils import sim_test_case
-=======
 
 from torax._src import state
 from torax._src.orchestration import initial_state, run_simulation
 from torax._src.output_tools import output
 from torax._src.test_utils import core_profile_helpers, sim_test_case
->>>>>>> 768e2920
 from torax._src.torax_pydantic import model_config
 
 _ALL_PROFILES: Final[Sequence[str]] = (
